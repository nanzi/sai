--- conflicted
+++ resolved
@@ -30,12 +30,8 @@
 #include <stdexcept>
 #include "Worker.h"
 
-<<<<<<< HEAD
 constexpr int AUTOGTP_VERSION = 17;
 
-=======
-constexpr int AUTOGTP_VERSION = 16;
->>>>>>> 19aa86ff
 class Management : public QObject {
     Q_OBJECT
 public:
@@ -101,14 +97,9 @@
     void sendAllGames();
     void checkStoredGames();
     QFileInfo getNextStored();
-<<<<<<< HEAD
     bool networkExists(const QString &name, const QString &gzipHash);
     void fetchNetwork(const QString &net, const QString &hash);
-=======
-    bool networkExists(const QString &name);
-    void fetchNetwork(const QString &net);
     QString fetchGameData(const QString &name, const QString &extension);
->>>>>>> 19aa86ff
     void printTimingInfo(float duration);
     void runTuningProcess(const QString &tuneCmdLine);
     void gzipFile(const QString &fileName);
