--- conflicted
+++ resolved
@@ -333,11 +333,7 @@
     prog_cmdline.append(".exe");
 #endif
     prog_cmdline.append(" -s -J");
-<<<<<<< HEAD
-    prog_cmdline.append(" https://zero.sjeng.org/get-task/");
-=======
     prog_cmdline.append(" "+m_serverUrl+"get-task/");
->>>>>>> 19aa86ff
     if (tuning) {
         prog_cmdline.append("0");
     } else {
@@ -549,11 +545,7 @@
     // Use the filename from the server.
     prog_cmdline.append(" -s -J -o " + name + " ");
     prog_cmdline.append(" -w %{filename_effective}");
-<<<<<<< HEAD
-    prog_cmdline.append(" https://zero.sjeng.org/" + name);
-=======
-    prog_cmdline.append(" "+m_serverUrl + name + ".gz");
->>>>>>> 19aa86ff
+    prog_cmdline.append(" "+m_serverUrl + name);
 
     QProcess curl;
     curl.start(prog_cmdline);
@@ -766,11 +758,7 @@
     prog_cmdline.append("-F options_hash="+ l["optHash"]);
     prog_cmdline.append("-F random_seed="+ l["rndSeed"]);
     prog_cmdline.append("-F sgf=@"+ r["file"] + ".sgf.gz");
-<<<<<<< HEAD
-    prog_cmdline.append("https://zero.sjeng.org/submit-match");
-=======
     prog_cmdline.append(m_serverUrl+"submit-match");
->>>>>>> 19aa86ff
 
     bool sent = false;
     for (auto retries = 0; retries < MAX_RETRIES; retries++) {
@@ -824,11 +812,7 @@
     prog_cmdline.append("-F random_seed="+ l["rndSeed"]);
     prog_cmdline.append("-F sgf=@" + r["file"] + ".sgf.gz");
     prog_cmdline.append("-F trainingdata=@" + r["file"] + ".txt.0.gz");
-<<<<<<< HEAD
-    prog_cmdline.append("https://zero.sjeng.org/submit");
-=======
     prog_cmdline.append(m_serverUrl+"submit");
->>>>>>> 19aa86ff
 
     bool sent = false;
     for (auto retries = 0; retries < MAX_RETRIES; retries++) {
