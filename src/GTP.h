--- conflicted
+++ resolved
@@ -77,14 +77,11 @@
 extern bool cfg_quiet;
 extern std::string cfg_options_str;
 extern bool cfg_benchmark;
-<<<<<<< HEAD
 extern bool cfg_cpu_only;
 extern int cfg_analyze_interval_centis;
+extern float cfg_blunder_thr;
 
 static constexpr size_t MiB = 1024LL * 1024LL;
-=======
-extern float cfg_blunder_thr;
->>>>>>> 19aa86ff
 
 /*
     A list of all valid GTP2 commands is defined here:
