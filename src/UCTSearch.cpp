/*
    This file is part of Leela Zero.
    Copyright (C) 2017-2018 Gian-Carlo Pascutto and contributors
    Copyright (C) 2018 SAI Team

    Leela Zero is free software: you can redistribute it and/or modify
    it under the terms of the GNU General Public License as published by
    the Free Software Foundation, either version 3 of the License, or
    (at your option) any later version.

    Leela Zero is distributed in the hope that it will be useful,
    but WITHOUT ANY WARRANTY; without even the implied warranty of
    MERCHANTABILITY or FITNESS FOR A PARTICULAR PURPOSE.  See the
    GNU General Public License for more details.

    You should have received a copy of the GNU General Public License
    along with Leela Zero.  If not, see <http://www.gnu.org/licenses/>.
*/

#include "config.h"
#include "UCTSearch.h"

#include <cassert>
#include <cmath>
#include <cstddef>
#include <iostream>
#include <limits>
#include <memory>
#include <string>
#include <type_traits>
<<<<<<< HEAD
#include <algorithm>
=======
#include <tuple>
>>>>>>> 19aa86ff

#include "FastBoard.h"
#include "FastState.h"
#include "FullBoard.h"
#include "GTP.h"
#include "GameState.h"
#include "TimeControl.h"
#include "Timing.h"
#include "Training.h"
#include "Utils.h"
#include "Network.h"

using namespace Utils;

constexpr int UCTSearch::UNLIMITED_PLAYOUTS;

class OutputAnalysisData {
public:
    OutputAnalysisData(const std::string& move, int visits,
                       float winrate, float policy_prior, std::string pv)
    : m_move(move), m_visits(visits), m_winrate(winrate),
      m_policy_prior(policy_prior), m_pv(pv) {};

    std::string get_info_string(int order) const {
        auto tmp = "info move " + m_move
                 + " visits " + std::to_string(m_visits)
                 + " winrate "
                 + std::to_string(static_cast<int>(m_winrate * 10000))
                 + " prior "
                 + std::to_string(static_cast<int>(m_policy_prior * 10000.0f));
        if (order >= 0) {
            tmp += " order " + std::to_string(order);
        }
        tmp += " pv " + m_pv;
        return tmp;
    }

    friend bool operator<(const OutputAnalysisData& a,
                          const OutputAnalysisData& b) {
        if (a.m_visits == b.m_visits) {
            return a.m_winrate < b.m_winrate;
        }
        return a.m_visits < b.m_visits;
    }

private:
    std::string m_move;
    int m_visits;
    float m_winrate;
    float m_policy_prior;
    std::string m_pv;
};


UCTSearch::UCTSearch(GameState& g, Network& network)
    : m_rootstate(g), m_network(network) {
    set_playout_limit(cfg_max_playouts);
    set_visit_limit(cfg_max_visits);

    m_root = std::make_unique<UCTNode>(FastBoard::PASS, 0.0f);
}

bool UCTSearch::advance_to_new_rootstate() {
    if (!m_root || !m_last_rootstate) {
        // No current state
        return false;
    }

    if (m_rootstate.get_komi() != m_last_rootstate->get_komi()) {
        return false;
    }

    auto depth =
        int(m_rootstate.get_movenum() - m_last_rootstate->get_movenum());

    if (depth < 0) {
        return false;
    }


    auto test = std::make_unique<GameState>(m_rootstate);
    for (auto i = 0; i < depth; i++) {
        test->undo_move();
    }

    if (m_last_rootstate->board.get_hash() != test->board.get_hash()) {
        // m_rootstate and m_last_rootstate don't match
        return false;
    }

    // Make sure that the nodes we destroyed the previous move are
    // in fact destroyed.
    while (!m_delete_futures.empty()) {
        m_delete_futures.front().wait_all();
        m_delete_futures.pop_front();
    }

    // Try to replay moves advancing m_root
    for (auto i = 0; i < depth; i++) {
        ThreadGroup tg(thread_pool);

        test->forward_move();
        const auto move = test->get_last_move();

        auto oldroot = std::move(m_root);
        m_root = oldroot->find_child(move);

        // Lazy tree destruction.  Instead of calling the destructor of the
        // old root node on the main thread, send the old root to a separate
        // thread and destroy it from the child thread.  This will save a
        // bit of time when dealing with large trees.
        auto p = oldroot.release();
        tg.add_task([p]() { delete p; });
        m_delete_futures.push_back(std::move(tg));

        if (!m_root) {
            // Tree hasn't been expanded this far
            return false;
        }
        m_last_rootstate->play_move(move);
    }

    assert(m_rootstate.get_movenum() == m_last_rootstate->get_movenum());

    if (m_last_rootstate->board.get_hash() != test->board.get_hash()) {
        // Can happen if user plays multiple moves in a row by same player
        return false;
    }

    return true;
}

void UCTSearch::update_root() {
    // Definition of m_playouts is playouts per search call.
    // So reset this count now.
    m_playouts = 0;

<<<<<<< HEAD
#ifndef NDEBUG
    auto start_nodes = m_root->count_nodes_and_clear_expand_state();
#endif
=======
    #ifndef NDEBUG
    auto start_nodes = m_root->count_nodes();
    #endif
>>>>>>> 19aa86ff

    if (!advance_to_new_rootstate() || !m_root) {
        m_root = std::make_unique<UCTNode>(FastBoard::PASS, 0.0f);
    }
    // Clear last_rootstate to prevent accidental use.
    m_last_rootstate.reset(nullptr);

    // Check how big our search tree (reused or new) is.
    m_nodes = m_root->count_nodes_and_clear_expand_state();

    #ifndef NDEBUG
    if (m_nodes > 0) {
        myprintf("update_root, %d -> %d nodes (%.1f%% reused)\n",
            start_nodes, m_nodes.load(), 100.0 * m_nodes.load() / start_nodes);
    }
    #endif
}

float UCTSearch::get_min_psa_ratio() const {
    const auto mem_full = UCTNodePointer::get_tree_size() / static_cast<float>(cfg_max_tree_size);
    // If we are halfway through our memory budget, start trimming
    // moves with very low policy priors.
    if (mem_full > 0.5f) {
        // Memory is almost exhausted, trim more aggressively.
        if (mem_full > 0.95f) {
            // if completely full just stop expansion by returning an impossible number
            if (mem_full >= 1.0f) {
                return 2.0f;
            }
            return 0.01f;
        }
        return 0.001f;
    }
    return 0.0f;
}

SearchResult UCTSearch::play_simulation(GameState & currstate,
                                        UCTNode* const node) {
    const auto color = currstate.get_to_move();
    auto result = SearchResult{};

    node->virtual_loss();

    if (node->expandable()) {
        if (currstate.get_passes() >= 2) {
<<<<<<< HEAD
            auto score = currstate.final_score();
            result = SearchResult::from_score(score);
        } else {
            float eval;
            const auto had_children = node->has_children();
            const auto success =
                node->create_children(m_network, m_nodes, currstate, eval,
=======
            if (cfg_japanese_mode && m_chn_scoring) {
                result = SearchResult::from_eval(node->get_net_eval(),
                                                 node->get_net_alpkt(),
                                                 node->get_net_beta());
#ifndef NDEBUG
                myprintf(": Chn (net) %.3f\n", node->get_net_alpkt());
#endif
            } else {
                auto score = currstate.final_score();
                result = SearchResult::from_score(score);
                node->set_values(Utils::winner(score), score, 10.0f);
#ifndef NDEBUG
                myprintf(": TT (score) %.3f\n", score);
#endif
            }
        } else if (m_nodes < MAX_TREE_SIZE) {
	    float value, alpkt, beta;
	    const auto had_children = node->has_children();
            const auto success =
                node->create_children(m_nodes, currstate, value, alpkt, beta,
>>>>>>> 19aa86ff
                                      get_min_psa_ratio());
            if (!had_children && success) {
                result = SearchResult::from_eval(value, alpkt, beta);
#ifndef NDEBUG
                myprintf(": new %.3f\n", alpkt);
#endif
            } else {
#ifndef NDEBUG
                myprintf(": create_children() failed!\n");
#endif
            }
        }
    }

    if (node->has_children() && !result.valid()) {
        auto next = node->uct_select_child(color,
                                           node == m_root.get(),
                                           m_per_node_maxvisits,
                                           m_allowed_root_children,
                                           m_nopass);
        if (next != nullptr) {
            auto move = next->get_move();
            next->set_eval_bonus_father(node->get_eval_bonus());
            next->set_eval_base_father(node->get_eval_base());

            currstate.play_move(move);
            if (move != FastBoard::PASS && currstate.superko()) {
                next->invalidate();
            } else {
#ifndef NDEBUG
                myprintf("%4s:%2d ",
                         currstate.move_to_text(move).c_str(), next->get_visits());
#endif

                const auto allowed = m_allowed_root_children;
                m_allowed_root_children = {};
                if (m_nopass) {
                    currstate.set_passes(0);
                }
                result = play_simulation(currstate, next);
                m_allowed_root_children = allowed;
                if (m_stopping_flag && node == m_root.get()) {
                    m_bestmove = move;
                }
            }
        }
    }

    if (result.valid()) {
	const auto eval = is_mult_komi_net ?
	    result.eval_with_bonus(node->get_eval_bonus_father(),
                                   node->get_eval_base_father()) : result.eval();
        node->update(eval);
        if (m_stopping_visits >= 1 && m_stopping_moves.size() >= 1) {
            if (node->get_visits() >= m_stopping_visits) {
                if (is_stopping(node->get_move())) {
                    m_stopping_flag = true;
                }
            }
        }
    }
    node->virtual_loss_undo();

    return result;
}

void UCTSearch::dump_stats(FastState & state, UCTNode & parent) {
    if (cfg_quiet || !parent.has_children()) {
        return;
    }

    const int color = state.get_to_move();

    // sort children, put best move on top
    parent.sort_children(color);

    if (parent.get_first_child()->first_visit()) {
        return;
    }

    int movecount = 0;
    for (const auto& node : parent.get_children()) {
        // Always display at least two moves. In the case there is
        // only one move searched the user could get an idea why.
        if (++movecount > 2 && !node->get_visits()) break;

        std::string move = state.move_to_text(node->get_move());
        FastState tmpstate = state;
        tmpstate.play_move(node->get_move());
        std::string pv = move + " " + get_pv(tmpstate, *node);

#ifdef NDEBUG
        myprintf("%4s -> %7d (V: %5.2f%%) (N: %5.2f%%) PV: %s\n",
<<<<<<< HEAD
            move.c_str(),
            node->get_visits(),
            node->get_visits() ? node->get_raw_eval(color)*100.0f : 0.0f,
            node->get_policy() * 100.0f,
            pv.c_str());
=======
                 move.c_str(),
                 node->get_visits(),
                 node->get_visits() ? node->get_eval(color)*100.0f : 0.0f,
                 node->get_score() * 100.0f,
                 pv.c_str());
#else
        myprintf("%4s -> %7d (U: %5.2f%%, q: %5.2f%%, num: %.2f, den: %d) "
                          "(V: %5.2f%%) (N: %5.2f%%) PV: %s\n",
                 move.c_str(),
                 node->get_visits(),
                 node->get_urgency()[0] * 100.0f,
                 node->get_urgency()[2] * 100.0f,
		 node->get_urgency()[4],
		 int(node->get_urgency()[3]),
                 node->get_visits() ? node->get_eval(color)*100.0f : 0.0f,
                 node->get_score() * 100.0f,
                 pv.c_str());
#endif
>>>>>>> 19aa86ff
    }
    tree_stats(parent);
}

void UCTSearch::output_analysis(FastState & state, UCTNode & parent) {
    // We need to make a copy of the data before sorting
    auto sortable_data = std::vector<OutputAnalysisData>();

    if (!parent.has_children()) {
        return;
    }

    const auto color = state.get_to_move();

    for (const auto& node : parent.get_children()) {
        // Only send variations with visits
        if (!node->get_visits()) {
            continue;
        }
        std::string move = state.move_to_text(node->get_move());
        FastState tmpstate = state;
        tmpstate.play_move(node->get_move());
        std::string pv = move + " " + get_pv(tmpstate, *node);
        auto move_eval = node->get_visits() ? node->get_raw_eval(color) : 0.0f;
        auto policy = node->get_policy();
        // Store data in array
        sortable_data.emplace_back(move, node->get_visits(),
                                   move_eval, policy, pv);
    }
    // Sort array to decide order
    std::stable_sort(rbegin(sortable_data), rend(sortable_data));

    auto i = 0;
    // Output analysis data in gtp stream
    for (const auto& node : sortable_data) {
        if (i > 0) {
            gtp_printf_raw(" ");
        }
        gtp_printf_raw(node.get_info_string(i).c_str());
        i++;
    }
    gtp_printf_raw("\n");
}

void tree_stats_helper(const UCTNode& node, size_t depth,
                       size_t& nodes, size_t& non_leaf_nodes,
                       size_t& depth_sum, size_t& max_depth,
                       size_t& children_count) {
    nodes += 1;
    non_leaf_nodes += node.get_visits() > 1;
    depth_sum += depth;
    if (depth > max_depth) max_depth = depth;

    for (const auto& child : node.get_children()) {
        if (child.get_visits() > 0) {
            children_count += 1;
            tree_stats_helper(*(child.get()), depth+1,
                              nodes, non_leaf_nodes, depth_sum,
                              max_depth, children_count);
        } else {
            nodes += 1;
            depth_sum += depth+1;
            if (depth+1 > max_depth) max_depth = depth+1;
        }
    }
}

void UCTSearch::tree_stats(const UCTNode& node) {
    size_t nodes = 0;
    size_t non_leaf_nodes = 0;
    size_t depth_sum = 0;
    size_t max_depth = 0;
    size_t children_count = 0;
    tree_stats_helper(node, 0,
                      nodes, non_leaf_nodes, depth_sum,
                      max_depth, children_count);

    if (nodes > 0) {
        myprintf("%.1f average depth, %d max depth\n",
                 (1.0f*depth_sum) / nodes, max_depth);
        myprintf("%d non leaf nodes, %.2f average children\n",
                 non_leaf_nodes, (1.0f*children_count) / non_leaf_nodes);
    }
}

bool UCTSearch::should_resign(passflag_t passflag, float besteval) {
    if (passflag & UCTSearch::NORESIGN) {
        // resign not allowed
        return false;
    }

    if (cfg_resignpct == 0) {
        // resign not allowed
        return false;
    }

    const size_t num_intersections = m_rootstate.board.get_boardsize()
                                   * m_rootstate.board.get_boardsize();
    const auto move_threshold = num_intersections / 4;
    const auto movenum = m_rootstate.get_movenum();
    if (movenum <= move_threshold) {
        // too early in game to resign
        return false;
    }

    const auto color = m_rootstate.board.get_to_move();

    const auto is_default_cfg_resign = cfg_resignpct < 0;
    const auto resign_threshold =
        0.01f * (is_default_cfg_resign ? 10 : cfg_resignpct);
    if (besteval > resign_threshold) {
        // eval > cfg_resign
        return false;
    }

    if ((m_rootstate.get_handicap() > 0)
            && (color == FastBoard::WHITE)
            && is_default_cfg_resign) {
        const auto handicap_resign_threshold =
            resign_threshold / (1 + m_rootstate.get_handicap());

        // Blend the thresholds for the first ~215 moves.
        auto blend_ratio = std::min(1.0f, movenum / (0.6f * num_intersections));
        auto blended_resign_threshold = blend_ratio * resign_threshold
            + (1 - blend_ratio) * handicap_resign_threshold;
        if (besteval > blended_resign_threshold) {
            // Allow lower eval for white in handicap games
            // where opp may fumble.
            return false;
        }
    }

    return true;
}

int UCTSearch::get_best_move(passflag_t passflag) {
    int color = m_rootstate.board.get_to_move();

    // Make sure best is first
    m_root->sort_children(color);

    // Check whether to randomize the best move proportional
    // to the playout counts, early game only.
    auto movenum = int(m_rootstate.get_movenum());

    if (movenum < cfg_random_cnt) {
        const auto dumb_move_chosen = m_root->randomize_first_proportionally();

#ifndef NDEBUG
	myprintf("Done. Chosen move is %s.\n", (dumb_move_chosen ? "blunder" : "ok") );
#endif

	if (should_resign(passflag, m_root->get_first_child()->get_eval(color))) {
	    myprintf("Random move would lead to immediate resignation... \n"
		     "Reverting to best move.\n");
	    m_root->sort_children(color);
	} else if (dumb_move_chosen) {
	    m_rootstate.set_blunder_state(true);
	}
    }

    auto first_child = m_root->get_first_child();
    assert(first_child != nullptr);

    auto bestmove = first_child->get_move();
    auto besteval = first_child->first_visit() ? 0.5f : first_child->get_raw_eval(color);

    // do we want to fiddle with the best move because of the rule set?
    if (passflag & UCTSearch::NOPASS || cfg_japanese_mode) {
        // were we going to pass?
        if (bestmove == FastBoard::PASS) {
            UCTNode * nopass = m_root->get_nopass_child(m_rootstate);

            if (nopass != nullptr) {
                myprintf("Preferring not to pass.\n");
                bestmove = nopass->get_move();
                if (nopass->first_visit()) {
                    besteval = 1.0f;
                } else {
                    besteval = nopass->get_raw_eval(color);
                }
            } else {
                myprintf("Pass is the only acceptable move.\n");
            }
        }
    } else if (!cfg_dumbpass) {
        const auto relative_score = (color == FastBoard::BLACK ? 1 : -1) * m_rootstate.final_score();
        if (bestmove == FastBoard::PASS) {
            // Either by forcing or coincidence passing is
            // on top...check whether passing loses instantly
            // do full count including dead stones.
            // In a reinforcement learning setup, it is possible for the
            // network to learn that, after passing in the tree, the two last
            // positions are identical, and this means the position is only won
            // if there are no dead stones in our own territory (because we use
            // Trump-Taylor scoring there). So strictly speaking, the next
            // heuristic isn't required for a pure RL network, and we have
            // a commandline option to disable the behavior during learning.
            // On the other hand, with a supervised learning setup, we fully
            // expect that the engine will pass out anything that looks like
            // a finished game even with dead stones on the board (because the
            // training games were using scoring with dead stone removal).
            // So in order to play games with a SL network, we need this
            // heuristic so the engine can "clean up" the board. It will still
            // only clean up the bare necessity to win. For full dead stone
            // removal, kgs-genmove_cleanup and the NOPASS mode must be used.

            // Do we lose by passing?
            if (relative_score < 0.0f) {
                myprintf("Passing loses :-(\n");
                // Find a valid non-pass move.
                UCTNode * nopass = m_root->get_nopass_child(m_rootstate);
                if (nopass != nullptr) {
                    myprintf("Avoiding pass because it loses.\n");
                    bestmove = nopass->get_move();
                    if (nopass->first_visit()) {
                        besteval = 1.0f;
                    } else {
                        besteval = nopass->get_raw_eval(color);
                    }
                } else {
                    myprintf("No alternative to passing.\n");
                }
            } else if (relative_score > 0.0f) {
                myprintf("Passing wins :-)\n");
            } else {
                myprintf("Passing draws :-|\n");
                // Find a valid non-pass move.
                const auto nopass = m_root->get_nopass_child(m_rootstate);
                if (nopass != nullptr && !nopass->first_visit()) {
                    const auto nopass_eval = nopass->get_raw_eval(color);
                    if (nopass_eval > 0.5f) {
                        myprintf("Avoiding pass because there could be a winning alternative.\n");
                        bestmove = nopass->get_move();
                        besteval = nopass_eval;
                    }
                }
                if (bestmove == FastBoard::PASS) {
                    myprintf("No seemingly better alternative to passing.\n");
                }
            }
        } else if (m_rootstate.get_last_move() == FastBoard::PASS) {
            // Opponents last move was passing.
            // We didn't consider passing. Should we have and
            // end the game immediately?

            // do we lose by passing?
            if (relative_score < 0.0f) {
                myprintf("Passing loses, I'll play on.\n");
            } else if (relative_score > 0.0f) {
                myprintf("Passing wins, I'll pass out.\n");
                bestmove = FastBoard::PASS;
            } else {
                myprintf("Passing draws, make it depend on evaluation.\n");
                if (besteval < 0.5f) {
                    bestmove = FastBoard::PASS;
                }
            }
        }
    }

    // if we aren't passing, should we consider resigning?
    if (bestmove != FastBoard::PASS) {
        if (should_resign(passflag, besteval)) {
            myprintf("Eval (%.2f%%) looks bad. Resigning.\n",
                     100.0f * besteval);
            bestmove = FastBoard::RESIGN;
        }
    }

    return bestmove;
}

std::string UCTSearch::get_pv(FastState & state, UCTNode& parent) {
    if (!parent.has_children()) {
        return std::string();
    }

    if (parent.expandable()) {
        // Not fully expanded. This means someone could expand
        // the node while we want to traverse the children.
        // Avoid the race conditions and don't go through the rabbit hole
        // of trying to print things from this node.
        return std::string();
    }

    auto& best_child = parent.get_best_root_child(state.get_to_move());
    if (best_child.first_visit()) {
        return std::string();
    }
    auto best_move = best_child.get_move();
    auto res = state.move_to_text(best_move);

    state.play_move(best_move);

    auto next = get_pv(state, best_child);
    if (!next.empty()) {
        res.append(" ").append(next);
    }
    return res;
}

void UCTSearch::dump_analysis(int playouts) {
    if (cfg_quiet) {
        return;
    }

    FastState tempstate = m_rootstate;
    int color = tempstate.board.get_to_move();

    std::string pvstring = get_pv(tempstate, *m_root);
    float winrate = 100.0f * m_root->get_raw_eval(color);
    myprintf("Playouts: %d, Win: %5.2f%%, PV: %s\n",
             playouts, winrate, pvstring.c_str());
}

bool UCTSearch::is_running() const {
    return m_run && UCTNodePointer::get_tree_size() < cfg_max_tree_size;
}

int UCTSearch::est_playouts_left(int elapsed_centis, int time_for_move) const {
    auto playouts = m_playouts.load();
    const auto playouts_left =
        std::max(0, std::min(m_maxplayouts - playouts,
                             m_maxvisits - m_root->get_visits()));

    // Wait for at least 1 second and 100 playouts
    // so we get a reliable playout_rate.
    if (elapsed_centis < 100 || playouts < 100) {
        return playouts_left;
    }
    const auto playout_rate = 1.0f * playouts / elapsed_centis;
    const auto time_left = std::max(0, time_for_move - elapsed_centis);
    return std::min(playouts_left,
                    static_cast<int>(std::ceil(playout_rate * time_left)));
}

size_t UCTSearch::prune_noncontenders(int elapsed_centis, int time_for_move, bool prune) {
    auto Nfirst = 0;
    // There are no cases where the root's children vector gets modified
    // during a multithreaded search, so it is safe to walk it here without
    // taking the (root) node lock.
    for (const auto& node : m_root->get_children()) {
        if (node->valid()) {
            Nfirst = std::max(Nfirst, node->get_visits());
        }
    }
    const auto min_required_visits =
        Nfirst - est_playouts_left(elapsed_centis, time_for_move);
    auto pruned_nodes = size_t{0};
    for (const auto& node : m_root->get_children()) {
        if (node->valid()) {
            const auto has_enough_visits =
                node->get_visits() >= min_required_visits;

            if (prune) {
                node->set_active(has_enough_visits);
            }
            if (!has_enough_visits) {
                ++pruned_nodes;
            }
        }
    }

    assert(pruned_nodes < m_root->get_children().size());
    return pruned_nodes;
}

bool UCTSearch::have_alternate_moves(int elapsed_centis, int time_for_move) {
    if (cfg_timemanage == TimeManagement::OFF) {
        return true;
    }
    // For self play use. Disables pruning of non-contenders to not bias the training data.
    auto prune = cfg_timemanage != TimeManagement::NO_PRUNING;
    auto pruned = prune_noncontenders(elapsed_centis, time_for_move, prune);
    if (pruned < m_root->get_children().size() - 1) {
        return true;
    }
    // If we cannot save up time anyway, use all of it. This
    // behavior can be overruled by setting "fast" time management,
    // which will cause Leela to quickly respond to obvious/forced moves.
    // That comes at the cost of some playing strength as she now cannot
    // think ahead about her next moves in the remaining time.
    auto my_color = m_rootstate.get_to_move();
    auto tc = m_rootstate.get_timecontrol();
    if (!tc.can_accumulate_time(my_color)
        || m_maxplayouts < UCTSearch::UNLIMITED_PLAYOUTS) {
        if (cfg_timemanage != TimeManagement::FAST) {
            return true;
        }
    }
    // In a timed search we will essentially always exit because
    // the remaining time is too short to let another move win, so
    // avoid spamming this message every move. We'll print it if we
    // save at least half a second.
    if (time_for_move - elapsed_centis > 50) {
        myprintf("%.1fs left, stopping early.\n",
                    (time_for_move - elapsed_centis) / 100.0f);
    }
    return false;
}

bool UCTSearch::stop_thinking(int elapsed_centis, int time_for_move) const {
    return m_playouts >= m_maxplayouts
           || m_root->get_visits() >= m_maxvisits
           || elapsed_centis >= time_for_move;
}

void UCTWorker::operator()() {
    do {
        auto currstate = std::make_unique<GameState>(m_rootstate);
        auto result = m_search->play_simulation(*currstate, m_root);
        if (result.valid()) {
            m_search->increment_playouts();
        }
    } while (m_search->is_running());
}

void UCTSearch::increment_playouts() {
    m_playouts++;
    //    myprintf("\n");
}


void UCTSearch::print_move_choices_by_policy(KoState & state, UCTNode & parent, int at_least_as_many, float probab_threash) {
    parent.sort_children_by_policy();
    int movecount = 0;
    float policy_value_of_move = 1.0f;
    for (const auto& node : parent.get_children()) {
        if (++movecount > at_least_as_many && policy_value_of_move<probab_threash)
	    break;

        policy_value_of_move = node.get_score();
        std::string tmp = state.move_to_text(node.get_move());
        myprintf("%4s %4.1f",
		 tmp.c_str(),
		 policy_value_of_move * 100.0f);
    }
    myprintf("\n");
}


int UCTSearch::think(int color, passflag_t passflag) {
    // Start counting time for us
    m_rootstate.start_clock(color);

    // set up timing info
    Time start;

    update_root();
    // set side to move
    m_rootstate.board.set_to_move(color);

    auto time_for_move =
        m_rootstate.get_timecontrol().max_time_for_move(
            m_rootstate.board.get_boardsize(),
            color, m_rootstate.get_movenum());

    myprintf("Thinking at most %.1f seconds...\n", time_for_move/100.0f);

    // create a sorted list of legal moves (make sure we
    // play something legal and decent even in time trouble)
    m_root->prepare_root_node(m_network, color, m_nodes, m_rootstate);

#ifndef NDEBUG
    myprintf("We are at root. Move choices by policy are: ");
    print_move_choices_by_policy(m_rootstate, *m_root, 5, 0.01f);
    myprintf("\n");
#endif

    m_run = true;
    int cpus = cfg_num_threads;
    myprintf("cpus=%i\n", cpus);
    ThreadGroup tg(thread_pool);
    for (int i = 1; i < cpus; i++) {
      tg.add_task(UCTWorker(m_rootstate, this, m_root.get()));
    }

    auto keeprunning = true;
    auto last_update = 0;
    auto last_output = 0;
    do {
        auto currstate = std::make_unique<GameState>(m_rootstate);

        auto result = play_simulation(*currstate, m_root.get());
        if (result.valid()) {
	  increment_playouts();
        }

        Time elapsed;
        int elapsed_centis = Time::timediff_centis(start, elapsed);

        if (cfg_analyze_interval_centis &&
            elapsed_centis - last_output > cfg_analyze_interval_centis) {
            last_output = elapsed_centis;
            output_analysis(m_rootstate, *m_root);
        }

        // output some stats every few seconds
        // check if we should still search
        if (elapsed_centis - last_update > 250) {
            last_update = elapsed_centis;
            dump_analysis(static_cast<int>(m_playouts));
        }
        keeprunning  = is_running();
        keeprunning &= !stop_thinking(elapsed_centis, time_for_move);
        keeprunning &= have_alternate_moves(elapsed_centis, time_for_move);
    } while (keeprunning);

    // stop the search
    m_run = false;
    tg.wait_all();

    // reactivate all pruned root children
    for (const auto& node : m_root->get_children()) {
        node->set_active(true);
    }

    m_rootstate.stop_clock(color);
    if (!m_root->has_children()) {
        return FastBoard::PASS;
    }

    // display search info
    myprintf("\n");
    dump_stats(m_rootstate, *m_root);
<<<<<<< HEAD
    Training::record(m_network, m_rootstate, *m_root);
=======

    int bestmove = get_best_move(passflag);
    float est_score;
    if (cfg_japanese_mode) {
        if (!is_better_move(bestmove, FastBoard::PASS, est_score)) {
            auto chn_endstate = std::make_unique<GameState>(m_rootstate);
            chn_endstate->add_komi(est_score);
#ifndef NDEBUG
            chn_endstate->display_state();
            myprintf("Komi modified to %.1f. Roll-out starting.\n",
                     chn_endstate->get_komi());
#endif
            auto FRO_tree = std::make_unique<UCTSearch>(*chn_endstate);
            FRO_tree->fast_roll_out();
#ifndef NDEBUG
            myprintf("Roll-out completed.\n");
            chn_endstate->display_state();
#endif
            
            bestmove = FastBoard::PASS;
            auto jap_endboard = std::make_unique<FullBoard>(m_rootstate.board);
            if (jap_endboard->remove_dead_stones(chn_endstate->board)) {
#ifndef NDEBUG
                myprintf("Removal of dead stones completed.\n");
                jap_endboard->display_board();
#endif
                select_dame_sequence(jap_endboard.get());
                bestmove = m_bestmove;
#ifndef NDEBUG
                myprintf("Chosen move is %s.\n",
                         jap_endboard->move_to_text(bestmove).c_str());
#endif
            } else {
                myprintf ("Removal didn't work!\n");
            }
        }
    }


    
    Training::record(m_rootstate, *m_root);
>>>>>>> 19aa86ff

    const auto alpkt = m_root->get_net_alpkt();
    const auto beta = m_root->get_net_beta();
    m_rootstate.set_eval(alpkt, beta,
			 sigmoid(alpkt, beta, 0.0f).first,
			 m_root->get_eval(FastBoard::BLACK),
			 m_root->get_eval_bonus(),
             m_root->get_eval_base());

#ifndef NDEBUG
    const auto ev = m_rootstate.get_eval();
    myprintf("alpkt=%.2f, beta=%.3f, pi=%.3f, avg=%.3f, xbar=%.1f\n",
	     std::get<0>(ev),
	     std::get<1>(ev),
	     std::get<2>(ev),
	     std::get<3>(ev),
	     std::get<4>(ev));
#endif

    Time elapsed;
    int elapsed_centis = Time::timediff_centis(start, elapsed);
    if (elapsed_centis+1 > 0) {
        myprintf("%d visits, %d nodes, %d playouts, %.0f n/s\n\n",
                 m_root->get_visits(),
                 static_cast<int>(m_nodes),
                 static_cast<int>(m_playouts),
                 (m_playouts * 100.0) / (elapsed_centis+1));
    }

    // Copy the root state. Use to check for tree re-use in future calls.
    m_last_rootstate = std::make_unique<GameState>(m_rootstate);
    return bestmove;
}


void UCTSearch::select_playable_dame(FullBoard *board) {
    
    for (const auto& node : m_root->get_children()) {
        const auto move = node->get_move();
#ifndef NDEBUG
        myprintf("Considering move %s...\n",
                 board->move_to_text(move).c_str());
#endif
        if (!board->is_dame(move)) {
            continue;
        }
#ifndef NDEBUG
        myprintf("         Dame found!\n");
#endif
        float est_score;
        if (!is_better_move(FastBoard::PASS, move, est_score)) {
            m_bestmove = move;
            return;
        }
    }

    m_bestmove = FastBoard::PASS;
    return;
}

void UCTSearch::select_dame_sequence(FullBoard *board) {
    const auto stop_moves = m_stopping_moves;

    board->reset_territory();
    board->find_dame(m_stopping_moves);

    if(m_stopping_moves.size() == 0) {
#ifndef NDEBUG
        myprintf("No dames left. Passing.\n");
#endif
        m_bestmove = FastBoard::PASS;
        return;
    }

    select_playable_dame(board);
    if (m_bestmove != FastBoard::PASS) {
#ifndef NDEBUG
        myprintf("Playable dame found.\n");
#endif
        return;
    }
    
    // There are still dames, but they cannot be
    // played directly by current player, so
    // expand the main UCT tree looking for short
    // sequences leading to a dame being played,
    // without losing points.
#ifndef NDEBUG
    myprintf("No dame directly playable. Looking for longer sequences.\n");
#endif
    
    const auto stop_visits = m_stopping_visits;
    const auto stop_flag = m_stopping_flag;

    m_stopping_visits = EXPLORE_MOVE_VISITS;
    m_stopping_flag = false;
    
    do {
        auto currstate = std::make_unique<GameState>(m_rootstate);

        play_simulation(*currstate, m_root.get());
    } while (!m_stopping_flag);

    m_stopping_moves = stop_moves;
    m_stopping_visits = stop_visits;
    m_stopping_flag = stop_flag;

    return;
}


void UCTSearch::ponder() {
    update_root();

    m_root->prepare_root_node(m_network, m_rootstate.board.get_to_move(),
                              m_nodes, m_rootstate);

    m_run = true;
    ThreadGroup tg(thread_pool);
    for (int i = 1; i < cfg_num_threads; i++) {
        tg.add_task(UCTWorker(m_rootstate, this, m_root.get()));
    }
    Time start;
    auto keeprunning = true;
    auto last_output = 0;
    do {
        auto currstate = std::make_unique<GameState>(m_rootstate);
        auto result = play_simulation(*currstate, m_root.get());
        if (result.valid()) {
            increment_playouts();
        }
        if (cfg_analyze_interval_centis) {
            Time elapsed;
            int elapsed_centis = Time::timediff_centis(start, elapsed);
            if (elapsed_centis - last_output > cfg_analyze_interval_centis) {
                last_output = elapsed_centis;
                output_analysis(m_rootstate, *m_root);
            }
        }
        keeprunning  = is_running();
        keeprunning &= !stop_thinking(0, 1);
    } while (!Utils::input_pending() && keeprunning);

    // stop the search
    m_run = false;
    tg.wait_all();

    // display search info
    myprintf("\n");
    dump_stats(m_rootstate, *m_root);

    myprintf("\n%d visits, %d nodes\n\n", m_root->get_visits(), m_nodes.load());

    // Copy the root state. Use to check for tree re-use in future calls.
    m_last_rootstate = std::make_unique<GameState>(m_rootstate);
}

void UCTSearch::set_playout_limit(int playouts) {
    static_assert(std::is_convertible<decltype(playouts),
                                      decltype(m_maxplayouts)>::value,
                  "Inconsistent types for playout amount.");
    m_maxplayouts = std::min(playouts, UNLIMITED_PLAYOUTS);
}

void UCTSearch::set_visit_limit(int visits) {
    static_assert(std::is_convertible<decltype(visits),
                                      decltype(m_maxvisits)>::value,
                  "Inconsistent types for visits amount.");
    // Limit to type max / 2 to prevent overflow when multithreading.
    m_maxvisits = std::min(visits, UNLIMITED_PLAYOUTS);
}
<<<<<<< HEAD
=======

float SearchResult::eval_with_bonus(float xbar, float xbase) {
    return Utils::sigmoid_interval_avg(m_alpkt, m_beta, xbase, xbar);
}

bool UCTSearch::is_better_move(int move1, int move2, float & estimated_score) {
    bool is_better = true;

    const auto move1_nodeptr = m_root->select_child(move1);
    const auto move2_nodeptr = m_root->select_child(move2);
    if (move1_nodeptr == nullptr || move2_nodeptr == nullptr) {
        return false;
    }
    explore_move(move1);
    explore_move(move2);

    const auto color = m_rootstate.get_to_move();
    const auto passes = m_rootstate.get_passes() + 1;
    const auto move1_passes = passes * (move1 == FastBoard::PASS ? 1 : 0);
    const auto move2_passes = passes * (move2 == FastBoard::PASS ? 1 : 0);
    auto move1_score = move1_nodeptr->get_net_alpkt();
    auto move2_score = move2_nodeptr->get_net_alpkt();
    auto move1_median_score = move1_nodeptr->estimate_alpkt(move1_passes);
    auto move2_median_score = move2_nodeptr->estimate_alpkt(move2_passes);
    const auto komi = m_rootstate.get_komi();
    estimated_score = std::round(move1_median_score + komi) - komi;
    const auto delta_mesh = std::abs(estimated_score + komi
                                     -  std::round(move2_median_score + komi));
    if (color == FastBoard::WHITE) {
        move1_score *= -1.0;
        move2_score *= -1.0;
        move1_median_score *= -1.0;
        move2_median_score *= -1.0;
    }
    const auto delta = move1_median_score - move2_median_score;
    
    if (delta_mesh < 0.5 && delta < 0.5) {
        is_better = false;
    }
#ifndef NDEBUG
    const auto move1_eval = move1_nodeptr->get_eval(color);
    const auto move2_eval = move2_nodeptr->get_eval(color);
    myprintf("Komi: %.1f, delta: %.2f, mesh: %.2f.\n"
             "Move2 (%s) winrate drop: %5.2f%%.\n"
             "Points drop (net): %.2f-%.2f=%.2f.\n"
             "Points drop (subtree median): %.2f-%.2f=%.2f.\n",
             komi, delta, delta_mesh, m_rootstate.board.move_to_text(move2).c_str(),
             (move1_eval - move2_eval)*100.0f,
             move1_score, move2_score,
             move1_score - move2_score,
             move1_median_score, move2_median_score,
             move1_median_score - move2_median_score
             );
#endif
    
    return is_better;
}

void UCTSearch::fast_roll_out() {
    // consider putting time management here

    // Explore tree for at most 120% of FAST_ROLL_OUT_VISITS
    // per node but stop whenever the best two have at least
    // FAST_ROLL_OUT_VISITS.  In this way if one is better, it
    // is allowed to have more visits and hence the order of
    // the two moves after sort is meaningful.
    const auto old_maxvisits = m_per_node_maxvisits;
    m_per_node_maxvisits = FAST_ROLL_OUT_VISITS + FAST_ROLL_OUT_VISITS / 5;

    // Double pass is scored with Tromp-Taylor in this tree,
    // so that the exploration leads to actually capturing all
    // the dead stones. (Since the komi was set as to result
    // in a jigo with perfect play.)
    const auto scoring = m_chn_scoring;
    m_chn_scoring = false;

    // Last move was chosen by scoring double pass with Chinese score
    // estimation, so there may have been a pass as last move with the
    // current player losing and not removing dead stones, so set
    // passes to zero before starting roll-out.
    m_rootstate.set_passes(0);

#ifndef NDEBUG
    auto step = 0;
#endif
    do {
        int consec_invalid = 0;
        auto chosenmove = FastBoard::PASS;

        update_root();
        
        m_root->prepare_root_node(m_rootstate.board.get_to_move(),
                                  m_nodes, m_rootstate, true);

#ifndef NDEBUG
        myprintf("Fast roll-out. Step %d. Komi %f\n", step++, m_rootstate.get_komi());
#endif
        do {
            auto currstate = std::make_unique<GameState>(m_rootstate);

            auto result = play_simulation(*currstate, m_root.get());

            if (result.valid()) {
                increment_playouts();
                consec_invalid = 0;
            } else {
                consec_invalid++;
            }
            m_root->sort_children(m_rootstate.get_to_move());
            const auto second = m_root->get_nopass_child(m_rootstate);
            const auto first = m_root->select_child(FastBoard::PASS);            
            //            const auto second = m_root->get_second_child();
            if (first == nullptr || second == nullptr || consec_invalid >= 3) {
                break;
            }

            const auto first_move = FastBoard::PASS;
            const auto second_move = second->get_move();

            if (second_move == FastBoard::PASS) {
                break;
            }

            if (first->get_visits() < FAST_ROLL_OUT_VISITS ||
                second->get_visits() < FAST_ROLL_OUT_VISITS) {
                continue;
            }

#ifndef NDEBUG

            myprintf("Roll-out step ends.\n"
                     "Best two moves (visits) are %s (%d) and %s (%d).\n",
                     m_rootstate.board.move_to_text(first_move).c_str(),
                     first->get_visits(),
                     m_rootstate.board.move_to_text(second_move).c_str(),
                     second->get_visits());
#endif
            // We choose the non-pass move if it doesn't seem to lose
            // points.
            const auto sign = m_rootstate.get_to_move() ==
                FastBoard::WHITE ? -1.0 : 1.0;
            const auto first_score = sign *
                first->estimate_alpkt(m_rootstate.get_passes()+1, true);
            const auto second_score = sign *
                second->estimate_alpkt(0, true);
            
#ifndef NDEBUG
            myprintf("Score estimation: %s=%f, %s=%f.\n",
                     m_rootstate.board.move_to_text(first_move).c_str(),
                     first_score,
                     m_rootstate.board.move_to_text(second_move).c_str(),
                     second_score);
#endif

            if (second_score > first_score - 0.5) {
                chosenmove = second_move;
                // If the best move is pass and the second-best loses
                // points, we pass
            } else {
                chosenmove = FastBoard::PASS;
            }
            break;
        } while (true);

        m_last_rootstate = std::make_unique<GameState>(m_rootstate);
        m_rootstate.play_move(chosenmove);
#ifndef NDEBUG
        myprintf("Chosen move: %s", m_rootstate.board.move_to_text(chosenmove).c_str());
        m_rootstate.display_state();
#endif
    } while(m_rootstate.get_passes() < 2);

    m_per_node_maxvisits = old_maxvisits;
    m_chn_scoring = scoring;
}

void UCTSearch::explore_move(int move) {
    const auto nodeptr = m_root->select_child(move);

    const auto allowed = m_allowed_root_children;
    
    while (nodeptr->get_visits() < EXPLORE_MOVE_VISITS) {
        auto currstate = std::make_unique<GameState>(m_rootstate);
        const auto nopass_old = m_nopass;

        m_nopass = true;
        m_allowed_root_children = {move};
        play_simulation(*currstate, m_root.get());
        m_nopass = nopass_old;
    }
    m_allowed_root_children = allowed;
}

void UCTSearch::explore_root_nopass() {
    while (m_root->get_visits() < EXPLORE_MOVE_VISITS) {
        auto currstate = std::make_unique<GameState>(m_rootstate);
        const auto nopass_old = m_nopass;

        m_nopass = true;
        play_simulation(*currstate, m_root.get());
        m_nopass = nopass_old;
    }
}

bool UCTSearch::is_stopping (int move) const {
    for (auto& stopping : m_stopping_moves) {
        if (move == stopping) {
            return true;
        }
    }

    return false;
}


float UCTSearch::final_japscore() {
    update_root();

    m_rootstate.set_passes(0);

    m_root->prepare_root_node(m_rootstate.board.get_to_move(),
                              m_nodes, m_rootstate, true);

    explore_root_nopass();

    
    const auto komi = m_rootstate.get_komi();
    const auto estimated_score =
        std::round(m_root->estimate_alpkt(0) + komi);
#ifndef NDEBUG
    myprintf("Estimated Chinese score of the board: %f.\n",
             estimated_score);
#endif
    
    auto chn_endstate = std::make_unique<GameState>(m_rootstate);
    chn_endstate->set_komi(estimated_score);
    auto FRO_tree = std::make_unique<UCTSearch>(*chn_endstate);

    FRO_tree->fast_roll_out();
    
    auto jap_endboard = std::make_unique<FullBoard>(m_rootstate.board);
    if (jap_endboard->remove_dead_stones(chn_endstate->board)) {
        return jap_endboard->territory_score(komi);
    } else {
        return BOARD_SQUARES * 100.0;
    }
}
>>>>>>> 19aa86ff
<|MERGE_RESOLUTION|>--- conflicted
+++ resolved
@@ -28,11 +28,8 @@
 #include <memory>
 #include <string>
 #include <type_traits>
-<<<<<<< HEAD
+#include <tuple>
 #include <algorithm>
-=======
-#include <tuple>
->>>>>>> 19aa86ff
 
 #include "FastBoard.h"
 #include "FastState.h"
@@ -170,15 +167,9 @@
     // So reset this count now.
     m_playouts = 0;
 
-<<<<<<< HEAD
 #ifndef NDEBUG
     auto start_nodes = m_root->count_nodes_and_clear_expand_state();
 #endif
-=======
-    #ifndef NDEBUG
-    auto start_nodes = m_root->count_nodes();
-    #endif
->>>>>>> 19aa86ff
 
     if (!advance_to_new_rootstate() || !m_root) {
         m_root = std::make_unique<UCTNode>(FastBoard::PASS, 0.0f);
@@ -224,15 +215,6 @@
 
     if (node->expandable()) {
         if (currstate.get_passes() >= 2) {
-<<<<<<< HEAD
-            auto score = currstate.final_score();
-            result = SearchResult::from_score(score);
-        } else {
-            float eval;
-            const auto had_children = node->has_children();
-            const auto success =
-                node->create_children(m_network, m_nodes, currstate, eval,
-=======
             if (cfg_japanese_mode && m_chn_scoring) {
                 result = SearchResult::from_eval(node->get_net_eval(),
                                                  node->get_net_alpkt(),
@@ -248,12 +230,11 @@
                 myprintf(": TT (score) %.3f\n", score);
 #endif
             }
-        } else if (m_nodes < MAX_TREE_SIZE) {
-	    float value, alpkt, beta;
-	    const auto had_children = node->has_children();
+        } else {
+	        float value, alpkt, beta;
+	        const auto had_children = node->has_children();
             const auto success =
-                node->create_children(m_nodes, currstate, value, alpkt, beta,
->>>>>>> 19aa86ff
+                node->create_children(m_network, m_nodes, currstate, value, alpkt, beta,
                                       get_min_psa_ratio());
             if (!had_children && success) {
                 result = SearchResult::from_eval(value, alpkt, beta);
@@ -303,8 +284,8 @@
     }
 
     if (result.valid()) {
-	const auto eval = is_mult_komi_net ?
-	    result.eval_with_bonus(node->get_eval_bonus_father(),
+	    const auto eval = m_network.m_value_head_sai ?
+	        result.eval_with_bonus(node->get_eval_bonus_father(),
                                    node->get_eval_base_father()) : result.eval();
         node->update(eval);
         if (m_stopping_visits >= 1 && m_stopping_moves.size() >= 1) {
@@ -347,17 +328,10 @@
 
 #ifdef NDEBUG
         myprintf("%4s -> %7d (V: %5.2f%%) (N: %5.2f%%) PV: %s\n",
-<<<<<<< HEAD
-            move.c_str(),
-            node->get_visits(),
-            node->get_visits() ? node->get_raw_eval(color)*100.0f : 0.0f,
-            node->get_policy() * 100.0f,
-            pv.c_str());
-=======
                  move.c_str(),
                  node->get_visits(),
-                 node->get_visits() ? node->get_eval(color)*100.0f : 0.0f,
-                 node->get_score() * 100.0f,
+                 node->get_visits() ? node->get_raw_eval(color)*100.0f : 0.0f,
+                 node->get_policy() * 100.0f,
                  pv.c_str());
 #else
         myprintf("%4s -> %7d (U: %5.2f%%, q: %5.2f%%, num: %.2f, den: %d) "
@@ -368,11 +342,10 @@
                  node->get_urgency()[2] * 100.0f,
 		 node->get_urgency()[4],
 		 int(node->get_urgency()[3]),
-                 node->get_visits() ? node->get_eval(color)*100.0f : 0.0f,
-                 node->get_score() * 100.0f,
+                 node->get_visits() ? node->get_raw_eval(color)*100.0f : 0.0f,
+                 node->get_policy() * 100.0f,
                  pv.c_str());
 #endif
->>>>>>> 19aa86ff
     }
     tree_stats(parent);
 }
@@ -805,7 +778,7 @@
         if (++movecount > at_least_as_many && policy_value_of_move<probab_threash)
 	    break;
 
-        policy_value_of_move = node.get_score();
+        policy_value_of_move = node.get_policy();
         std::string tmp = state.move_to_text(node.get_move());
         myprintf("%4s %4.1f",
 		 tmp.c_str(),
@@ -899,9 +872,6 @@
     // display search info
     myprintf("\n");
     dump_stats(m_rootstate, *m_root);
-<<<<<<< HEAD
-    Training::record(m_network, m_rootstate, *m_root);
-=======
 
     int bestmove = get_best_move(passflag);
     float est_score;
@@ -914,13 +884,13 @@
             myprintf("Komi modified to %.1f. Roll-out starting.\n",
                      chn_endstate->get_komi());
 #endif
-            auto FRO_tree = std::make_unique<UCTSearch>(*chn_endstate);
+            auto FRO_tree = std::make_unique<UCTSearch>(*chn_endstate, m_network);
             FRO_tree->fast_roll_out();
 #ifndef NDEBUG
             myprintf("Roll-out completed.\n");
             chn_endstate->display_state();
 #endif
-            
+
             bestmove = FastBoard::PASS;
             auto jap_endboard = std::make_unique<FullBoard>(m_rootstate.board);
             if (jap_endboard->remove_dead_stones(chn_endstate->board)) {
@@ -940,10 +910,7 @@
         }
     }
 
-
-    
-    Training::record(m_rootstate, *m_root);
->>>>>>> 19aa86ff
+    Training::record(m_network, m_rootstate, *m_root);
 
     const auto alpkt = m_root->get_net_alpkt();
     const auto beta = m_root->get_net_beta();
@@ -980,7 +947,7 @@
 
 
 void UCTSearch::select_playable_dame(FullBoard *board) {
-    
+
     for (const auto& node : m_root->get_children()) {
         const auto move = node->get_move();
 #ifndef NDEBUG
@@ -1025,7 +992,7 @@
 #endif
         return;
     }
-    
+
     // There are still dames, but they cannot be
     // played directly by current player, so
     // expand the main UCT tree looking for short
@@ -1034,13 +1001,13 @@
 #ifndef NDEBUG
     myprintf("No dame directly playable. Looking for longer sequences.\n");
 #endif
-    
+
     const auto stop_visits = m_stopping_visits;
     const auto stop_flag = m_stopping_flag;
 
     m_stopping_visits = EXPLORE_MOVE_VISITS;
     m_stopping_flag = false;
-    
+
     do {
         auto currstate = std::make_unique<GameState>(m_rootstate);
 
@@ -1115,8 +1082,6 @@
     // Limit to type max / 2 to prevent overflow when multithreading.
     m_maxvisits = std::min(visits, UNLIMITED_PLAYOUTS);
 }
-<<<<<<< HEAD
-=======
 
 float SearchResult::eval_with_bonus(float xbar, float xbase) {
     return Utils::sigmoid_interval_avg(m_alpkt, m_beta, xbase, xbar);
@@ -1152,7 +1117,7 @@
         move2_median_score *= -1.0;
     }
     const auto delta = move1_median_score - move2_median_score;
-    
+
     if (delta_mesh < 0.5 && delta < 0.5) {
         is_better = false;
     }
@@ -1171,7 +1136,7 @@
              move1_median_score - move2_median_score
              );
 #endif
-    
+
     return is_better;
 }
 
@@ -1207,8 +1172,8 @@
         auto chosenmove = FastBoard::PASS;
 
         update_root();
-        
-        m_root->prepare_root_node(m_rootstate.board.get_to_move(),
+
+        m_root->prepare_root_node(m_network, m_rootstate.board.get_to_move(),
                                   m_nodes, m_rootstate, true);
 
 #ifndef NDEBUG
@@ -1227,13 +1192,12 @@
             }
             m_root->sort_children(m_rootstate.get_to_move());
             const auto second = m_root->get_nopass_child(m_rootstate);
-            const auto first = m_root->select_child(FastBoard::PASS);            
+            const auto first = m_root->select_child(FastBoard::PASS);
             //            const auto second = m_root->get_second_child();
             if (first == nullptr || second == nullptr || consec_invalid >= 3) {
                 break;
             }
 
-            const auto first_move = FastBoard::PASS;
             const auto second_move = second->get_move();
 
             if (second_move == FastBoard::PASS) {
@@ -1246,6 +1210,7 @@
             }
 
 #ifndef NDEBUG
+            const auto first_move = FastBoard::PASS;
 
             myprintf("Roll-out step ends.\n"
                      "Best two moves (visits) are %s (%d) and %s (%d).\n",
@@ -1262,7 +1227,7 @@
                 first->estimate_alpkt(m_rootstate.get_passes()+1, true);
             const auto second_score = sign *
                 second->estimate_alpkt(0, true);
-            
+
 #ifndef NDEBUG
             myprintf("Score estimation: %s=%f, %s=%f.\n",
                      m_rootstate.board.move_to_text(first_move).c_str(),
@@ -1297,7 +1262,7 @@
     const auto nodeptr = m_root->select_child(move);
 
     const auto allowed = m_allowed_root_children;
-    
+
     while (nodeptr->get_visits() < EXPLORE_MOVE_VISITS) {
         auto currstate = std::make_unique<GameState>(m_rootstate);
         const auto nopass_old = m_nopass;
@@ -1337,12 +1302,12 @@
 
     m_rootstate.set_passes(0);
 
-    m_root->prepare_root_node(m_rootstate.board.get_to_move(),
+    m_root->prepare_root_node(m_network, m_rootstate.board.get_to_move(),
                               m_nodes, m_rootstate, true);
 
     explore_root_nopass();
 
-    
+
     const auto komi = m_rootstate.get_komi();
     const auto estimated_score =
         std::round(m_root->estimate_alpkt(0) + komi);
@@ -1350,18 +1315,17 @@
     myprintf("Estimated Chinese score of the board: %f.\n",
              estimated_score);
 #endif
-    
+
     auto chn_endstate = std::make_unique<GameState>(m_rootstate);
     chn_endstate->set_komi(estimated_score);
-    auto FRO_tree = std::make_unique<UCTSearch>(*chn_endstate);
+    auto FRO_tree = std::make_unique<UCTSearch>(*chn_endstate, m_network);
 
     FRO_tree->fast_roll_out();
-    
+
     auto jap_endboard = std::make_unique<FullBoard>(m_rootstate.board);
     if (jap_endboard->remove_dead_stones(chn_endstate->board)) {
         return jap_endboard->territory_score(komi);
     } else {
-        return BOARD_SQUARES * 100.0;
-    }
-}
->>>>>>> 19aa86ff
+        return NUM_INTERSECTIONS * 100.0;
+    }
+}