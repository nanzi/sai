/*
    This file is part of Leela Zero.
    Copyright (C) 2017-2018 Gian-Carlo Pascutto and contributors
    Copyright (C) 2018 SAI Team

    Leela Zero is free software: you can redistribute it and/or modify
    it under the terms of the GNU General Public License as published by
    the Free Software Foundation, either version 3 of the License, or
    (at your option) any later version.

    Leela Zero is distributed in the hope that it will be useful,
    but WITHOUT ANY WARRANTY; without even the implied warranty of
    MERCHANTABILITY or FITNESS FOR A PARTICULAR PURPOSE.  See the
    GNU General Public License for more details.

    You should have received a copy of the GNU General Public License
    along with Leela Zero.  If not, see <http://www.gnu.org/licenses/>.
*/

#include "config.h"

#ifdef USE_OPENCL
#include <cassert>
#include <algorithm>
#include <boost/algorithm/string.hpp>
#include <boost/format.hpp>
#include <iterator>
#include <limits>
#include <stdexcept>

#include <cstdio>
#include <iostream>
#include <memory>
#include <sstream>
#include <string>

#include "OpenCL.h"
#include "Network.h"
#include "GTP.h"
#include "Utils.h"
#include "Tuner.h"

using namespace Utils;

template <typename net_t> static std::string getClArgs();

template <> std::string getClArgs<float>() {
    return
        "-cl-mad-enable -cl-fast-relaxed-math -cl-no-signed-zeros -cl-denorms-are-zero";
}
#ifdef USE_HALF
template <> std::string getClArgs<half_float::half>() {
    return
        "-DUSE_HALF "
        "-cl-mad-enable -cl-fast-relaxed-math -cl-no-signed-zeros -cl-denorms-are-zero";
}
#endif

const std::string sourceCode_common =
    #include "kernels/common.opencl"
;

static const std::string sourceCode_config = R"(
#define BOARD_SIZE )" + std::to_string(BOARD_SIZE) +
"\n#define NUM_INTERSECTIONS " + std::to_string(NUM_INTERSECTIONS) +
"\n#define WINOGRAD_M " + std::to_string(WINOGRAD_M) +
"\n#define WINOGRAD_ALPHA " + std::to_string(WINOGRAD_ALPHA) +
"\n#define WTILES " + std::to_string(WINOGRAD_WTILES);

static const std::string sourceCode_convolve1 =
    #include "kernels/convolve1.opencl"
;

static const std::string sourceCode_convolve3 =
    #include "kernels/convolve3.opencl"
;

const std::string sourceCode_sgemm =
    #include "kernels/clblast/xgemm_part1.opencl"
    #include "kernels/clblast/xgemm_part2.opencl"
    #include "kernels/clblast/xgemm_part3.opencl"
    #include "kernels/clblast/xgemm_batched.opencl"
;

template <typename net_t>
void OpenCL<net_t>::ensure_context_initialized(OpenCLContext &opencl_context) {
    if (!opencl_context.m_is_initialized) {
        // Make kernels
        opencl_context.m_convolve1_kernel =
            cl::Kernel(m_program, "convolve1");
        opencl_context.m_merge_kernel =
            cl::Kernel(m_program, "merge");
        opencl_context.m_in_transform_kernel =
            cl::Kernel(m_program, "in_transform");
        opencl_context.m_sgemm_kernel =
            cl::Kernel(m_program, "XgemmBatched");
        opencl_context.m_out_transform_bn_kernel =
            cl::Kernel(m_program, "out_transform_fused_bn");
        opencl_context.m_out_transform_bn_in_kernel =
            cl::Kernel(m_program, "out_transform_fused_bn_in");
        opencl_context.m_commandqueue =
            cl::CommandQueue(m_context, m_device);
        opencl_context.m_is_initialized = true;
    }
}

template <typename net_t>
void OpenCL_Network<net_t>::add_weights(size_t layer,
                                 size_t size,
                                 const net_t * weights) {
    if (layer >= m_layers.size()) {
        m_layers.push_back(Layer());
    }

    auto weightSize = size * sizeof(net_t);

    auto queue = cl::CommandQueue(getOpenCL().m_context, getOpenCL().m_device);
    auto buffer = cl::Buffer(
        m_opencl.m_context,
        CL_MEM_READ_ONLY,
        weightSize,
        nullptr
    );
    queue.enqueueWriteBuffer(buffer, CL_TRUE, 0, weightSize, const_cast<net_t*>(weights));
    m_layers.back().weights.push_back(std::move(buffer));
}

<<<<<<< HEAD
template <typename net_t>
void OpenCL_Network<net_t>::forward(const std::vector<float>& input,
                             std::vector<float>& output_pol,
                             std::vector<float>& output_val,
                             OpenCLContext & opencl_context,
                             const int batch_size) {
    constexpr auto tiles = WINOGRAD_P;
    constexpr auto one_plane = NUM_INTERSECTIONS * sizeof(net_t);
    const auto finalSize_pol = m_layers[m_layers.size()-2].outputs * one_plane;
    const auto finalSize_val = m_layers.back().outputs * one_plane;
=======
void OpenCL_Network::forward(const std::vector<net_t>& input,
                             std::vector<net_t>& output_pol,
                             std::vector<net_t>& output_val,
                             std::vector<net_t>& output_vbe) {
    const bool double_value_head = output_vbe.size();

    constexpr auto width = BOARD_SIZE;
    constexpr auto height = BOARD_SIZE;
    constexpr auto tiles = WINOGRAD_P;
    constexpr auto one_plane = width * height * sizeof(net_t);

    auto pol_lnum = m_layers.size() - 2;
    if (double_value_head) {
      pol_lnum--;
    }

    const auto finalSize_pol = m_layers[pol_lnum].outputs * one_plane;
    const auto finalSize_val = m_layers[pol_lnum+1].outputs * one_plane;
    auto finalSize_vbe = finalSize_val;
    if (double_value_head) {
        finalSize_vbe = m_layers.back().outputs * one_plane;
    }
>>>>>>> 19aa86ff

    m_opencl.ensure_context_initialized(opencl_context);

    if (!opencl_context.m_buffers_allocated) {
        auto max_channels = unsigned{0};
        for (const auto& layer : m_layers) {
            max_channels = std::max(max_channels,
                                    std::max(layer.channels, layer.outputs));
        }

        const auto mwg = m_opencl.m_sgemm_tuners.mwg;
        const auto nwg = m_opencl.m_sgemm_tuners.nwg;
        const auto vwm = m_opencl.m_sgemm_tuners.vwm;
        const auto vwn = m_opencl.m_sgemm_tuners.vwn;

        const auto m_ceil = ceilMultiple(ceilMultiple(max_channels, mwg), vwm);
        const auto n_ceil = ceilMultiple(ceilMultiple(tiles, nwg), vwn);

        const auto alloc_inSize =
            MAX_BATCH * NUM_INTERSECTIONS * max_channels * sizeof(net_t);
        const auto alloc_vm_size =
            MAX_BATCH * WINOGRAD_TILE * m_ceil * n_ceil * sizeof(net_t);

        auto v_zeros = std::vector<net_t>(alloc_vm_size);

        opencl_context.m_inBuffer = cl::Buffer(
            m_opencl.m_context,
            CL_MEM_READ_WRITE, alloc_inSize);
        opencl_context.m_inBuffer2 = cl::Buffer(
            m_opencl.m_context,
            CL_MEM_READ_WRITE, alloc_inSize);
        opencl_context.m_VBuffer = cl::Buffer(
            m_opencl.m_context,
            CL_MEM_READ_WRITE | CL_MEM_HOST_NO_ACCESS | CL_MEM_COPY_HOST_PTR,
            alloc_vm_size, v_zeros.data(), nullptr);
        opencl_context.m_MBuffer = cl::Buffer(
            m_opencl.m_context,
            CL_MEM_READ_WRITE | CL_MEM_HOST_NO_ACCESS, alloc_vm_size);

        opencl_context.m_pinnedOutBuffer_pol = cl::Buffer(
            m_opencl.m_context,
            CL_MEM_WRITE_ONLY | CL_MEM_ALLOC_HOST_PTR, MAX_BATCH * finalSize_pol);
        opencl_context.m_pinnedOutBuffer_val = cl::Buffer(
            m_opencl.m_context,
<<<<<<< HEAD
            CL_MEM_WRITE_ONLY | CL_MEM_ALLOC_HOST_PTR, MAX_BATCH * finalSize_val);
=======
            CL_MEM_WRITE_ONLY | CL_MEM_ALLOC_HOST_PTR, finalSize_val);
	if (double_value_head) {
	    opencl_thread_data.m_pinnedOutBuffer_vbe = cl::Buffer(
	      m_opencl.m_context,
              CL_MEM_WRITE_ONLY | CL_MEM_ALLOC_HOST_PTR, finalSize_vbe);
	}
>>>>>>> 19aa86ff

        opencl_context.m_buffers_allocated = true;
    }

    cl::Buffer & inBuffer = opencl_context.m_inBuffer;
    cl::Buffer & inBuffer2 = opencl_context.m_inBuffer2;
    cl::Buffer & VBuffer = opencl_context.m_VBuffer;
    cl::Buffer & MBuffer = opencl_context.m_MBuffer;
    cl::CommandQueue & queue = opencl_context.m_commandqueue;

    std::vector<net_t> net_t_input(input.size());
    std::copy(begin(input), end(input), begin(net_t_input));

    const auto inSize = sizeof(net_t) * input.size();
    queue.enqueueWriteBuffer(inBuffer, CL_FALSE, 0, inSize, net_t_input.data());


    auto skip_in_trans = false;
    for (auto iter = cbegin(m_layers); iter != cend(m_layers); iter++) {
        const auto& layer = *iter;
        const auto niter = std::next(iter);

        if (layer.is_input_convolution) {
            assert(niter != cend(m_layers));
            auto conv_weights = begin(layer.weights);
            auto bn_weights = begin(layer.weights) + 1;
            auto skip_next_in_trans = false;
            if (niter->is_residual_block) {
                skip_next_in_trans = true;
            }

            convolve3(opencl_context,
                     layer.channels,
                     layer.outputs,
                     inBuffer,
                     inBuffer,
                     VBuffer,
                     MBuffer,
                     conv_weights,
                     nullptr,
                     bn_weights,
                     skip_in_trans, skip_next_in_trans, true,
                     batch_size);

            skip_in_trans = skip_next_in_trans;
        } else if (layer.is_residual_block) {
            assert(layer.channels == layer.outputs);
            assert(niter != cend(m_layers));
            auto conv1_weights = begin(layer.weights);
            auto bn1_weights   = begin(layer.weights) + 1;
            auto conv2_weights = begin(layer.weights) + 3;
            auto bn2_weights   = begin(layer.weights) + 4;
            convolve3(opencl_context,
                      layer.channels,
                      layer.outputs,
                      inBuffer,
                      inBuffer2,
                      VBuffer,
                      MBuffer,
                      conv1_weights,
                      nullptr,
                      bn1_weights,
                      skip_in_trans, true, false,
                      batch_size);

            auto skip_next_in_trans = false;
            if (niter->is_residual_block) {
                skip_next_in_trans = true;
            }
            convolve3(opencl_context,
                      layer.channels,
                      layer.outputs,
                      inBuffer2,
                      inBuffer,
                      VBuffer,
                      MBuffer,
                      conv2_weights,
                      &inBuffer,
                      bn2_weights,
                      true, skip_next_in_trans, true,
                      batch_size);
            skip_in_trans = skip_next_in_trans;
        } else {
            assert(layer.is_convolve1);

            cl::Buffer out_buffer;
<<<<<<< HEAD
            if (niter == cend(m_layers)) {
                out_buffer = opencl_context.m_pinnedOutBuffer_val;
            } else {
                out_buffer = opencl_context.m_pinnedOutBuffer_pol;
            }
=======
	    if (double_value_head) {

	      if (niter == cend(m_layers)) {
                out_buffer = opencl_thread_data.m_pinnedOutBuffer_vbe;
	      } else if (niter == cend(m_layers) - 1) {
                out_buffer = opencl_thread_data.m_pinnedOutBuffer_val;
	      } else {
                out_buffer = opencl_thread_data.m_pinnedOutBuffer_pol;
	      }
	    }
	    else {

	      if (niter == cend(m_layers)) {
                out_buffer = opencl_thread_data.m_pinnedOutBuffer_val;
	      } else {
                out_buffer = opencl_thread_data.m_pinnedOutBuffer_pol;
	      }
	    }

>>>>>>> 19aa86ff

            convolve1(opencl_context, layer.channels,
                    layer.outputs,
                    inBuffer,
                    out_buffer,
                    VBuffer,
                    begin(layer.weights),
                    batch_size);
        }
    }

<<<<<<< HEAD
    auto pinnedOutBufferHost_pol = queue.enqueueMapBuffer(
        opencl_context.m_pinnedOutBuffer_pol, CL_FALSE,
        CL_MAP_READ, 0, batch_size * finalSize_pol);
    auto pinnedOutBufferHost_val = queue.enqueueMapBuffer(
        opencl_context.m_pinnedOutBuffer_val, CL_FALSE,
        CL_MAP_READ, 0, batch_size * finalSize_val);
=======
    if (double_value_head) {

      auto pinnedOutBufferHost_pol = queue.enqueueMapBuffer(
        opencl_thread_data.m_pinnedOutBuffer_pol, CL_FALSE,
        CL_MAP_READ, 0, finalSize_pol);
      auto pinnedOutBufferHost_val = queue.enqueueMapBuffer(
        opencl_thread_data.m_pinnedOutBuffer_val, CL_FALSE,
        CL_MAP_READ, 0, finalSize_val);
      auto pinnedOutBufferHost_vbe = queue.enqueueMapBuffer(
        opencl_thread_data.m_pinnedOutBuffer_vbe, CL_FALSE,
        CL_MAP_READ, 0, finalSize_vbe);
>>>>>>> 19aa86ff

      {
        // Finish call is usually a busy wait. When using multiple threads
        // use the lock to avoid busy waiting with all threads.
        std::lock_guard<std::mutex> lock(m_queue_finish_mutex);
        queue.finish();
      }

      std::memcpy(output_pol.data(), pinnedOutBufferHost_pol, finalSize_pol);
      std::memcpy(output_val.data(), pinnedOutBufferHost_val, finalSize_val);
      std::memcpy(output_vbe.data(), pinnedOutBufferHost_vbe, finalSize_vbe);

      queue.enqueueUnmapMemObject(opencl_thread_data.m_pinnedOutBuffer_pol,
				  pinnedOutBufferHost_pol);
      queue.enqueueUnmapMemObject(opencl_thread_data.m_pinnedOutBuffer_val,
				  pinnedOutBufferHost_val);
      queue.enqueueUnmapMemObject(opencl_thread_data.m_pinnedOutBuffer_vbe,
				  pinnedOutBufferHost_vbe);
    }
    else {

<<<<<<< HEAD
    auto polptr = static_cast<net_t*>(pinnedOutBufferHost_pol);
    auto valptr = static_cast<net_t*>(pinnedOutBufferHost_val);
    std::copy(polptr, polptr + output_pol.size(), begin(output_pol));
    std::copy(valptr, valptr + output_val.size(), begin(output_val));

    queue.enqueueUnmapMemObject(opencl_context.m_pinnedOutBuffer_pol,
            pinnedOutBufferHost_pol);
    queue.enqueueUnmapMemObject(opencl_context.m_pinnedOutBuffer_val,
            pinnedOutBufferHost_val);
=======
      auto pinnedOutBufferHost_pol = queue.enqueueMapBuffer(
        opencl_thread_data.m_pinnedOutBuffer_pol, CL_FALSE,
        CL_MAP_READ, 0, finalSize_pol);
      auto pinnedOutBufferHost_val = queue.enqueueMapBuffer(
        opencl_thread_data.m_pinnedOutBuffer_val, CL_FALSE,
        CL_MAP_READ, 0, finalSize_val);
      //      auto pinnedOutBufferHost_vbe = queue.enqueueMapBuffer(
      //        opencl_thread_data.m_pinnedOutBuffer_vbe, CL_FALSE,
      //        CL_MAP_READ, 0, finalSize_vbe);

      {
        // Finish call is usually a busy wait. When using multiple threads
        // use the lock to avoid busy waiting with all threads.
        std::lock_guard<std::mutex> lock(m_queue_finish_mutex);
        queue.finish();
      }

      std::memcpy(output_pol.data(), pinnedOutBufferHost_pol, finalSize_pol);
      std::memcpy(output_val.data(), pinnedOutBufferHost_val, finalSize_val);
      //    std::memcpy(output_vbe.data(), pinnedOutBufferHost_vbe, finalSize_vbe);
>>>>>>> 19aa86ff

      queue.enqueueUnmapMemObject(opencl_thread_data.m_pinnedOutBuffer_pol,
				  pinnedOutBufferHost_pol);
      queue.enqueueUnmapMemObject(opencl_thread_data.m_pinnedOutBuffer_val,
				  pinnedOutBufferHost_val);
      //    queue.enqueueUnmapMemObject(opencl_thread_data.m_pinnedOutBuffer_vbe,
      //            pinnedOutBufferHost_vbe);

    }
}

<<<<<<< HEAD
template <typename net_t>
void OpenCL_Network<net_t>::convolve3(OpenCLContext & opencl_context,
                              int channels, int outputs,
=======

void OpenCL_Network::convolve3(int channels, int outputs,
>>>>>>> 19aa86ff
                              cl::Buffer& bufferIn,
                              cl::Buffer& bufferOut,
                              cl::Buffer& bufferV,
                              cl::Buffer& bufferM,
                              weight_slice_t weights,
                              cl::Buffer* bufferResidual,
                              weight_slice_t bn_weights,
                              bool skip_in_transform,
                              bool fuse_in_transform,
                              bool store_inout,
                              int batch_size) {

    cl::Kernel & in_transform_kernel = opencl_context.m_in_transform_kernel;
    cl::Kernel & sgemm_kernel = opencl_context.m_sgemm_kernel;
    cl::Kernel & out_transform_bn_kernel =
        opencl_context.m_out_transform_bn_kernel;
    cl::Kernel & out_transform_bn_in_kernel =
        opencl_context.m_out_transform_bn_in_kernel;

    auto mwg = m_opencl.m_sgemm_tuners.mwg;
    auto nwg = m_opencl.m_sgemm_tuners.nwg;
    auto kwg = m_opencl.m_sgemm_tuners.kwg;
    auto vwm = m_opencl.m_sgemm_tuners.vwm;
    auto vwn = m_opencl.m_sgemm_tuners.vwn;
    auto mdimc = m_opencl.m_sgemm_tuners.mdimc;
    auto ndimc = m_opencl.m_sgemm_tuners.ndimc;
    auto wavefront_size = m_opencl.m_wavefront_size;

    assert(mwg != 0);
    assert(nwg != 0);
    assert(kwg != 0);
    assert(mdimc != 0);
    assert(ndimc != 0);
    assert(vwm != 0);
    assert(vwn != 0);
    assert(wavefront_size != 0);

    constexpr auto tiles = WINOGRAD_P;
    constexpr auto width = BOARD_SIZE;
    constexpr auto height = BOARD_SIZE;

    auto wgs = ceilMultiple(batch_size * tiles, wavefront_size);
    auto wgs_single = ceilMultiple(tiles, wavefront_size);

    auto m_ceil = int(ceilMultiple(ceilMultiple(outputs, mwg), vwm));
    auto n_ceil = int(ceilMultiple(ceilMultiple(batch_size * tiles, nwg), vwn));
    auto k_ceil = int(ceilMultiple(ceilMultiple(channels, kwg), vwm));

    cl::CommandQueue & queue = opencl_context.m_commandqueue;

    if (!skip_in_transform) {
        try {
            in_transform_kernel.setArg(0, bufferIn);
            in_transform_kernel.setArg(1, bufferV);
            in_transform_kernel.setArg(2, channels);
            in_transform_kernel.setArg(3, k_ceil);
            in_transform_kernel.setArg(4, n_ceil);
            in_transform_kernel.setArg(5, batch_size);

            queue.enqueueNDRangeKernel(in_transform_kernel, cl::NullRange,
                                       cl::NDRange(wgs, channels));
        } catch (const cl::Error &e) {
            std::cerr << "Error in convolve3: " << e.what() << ": "
                << e.err() << std::endl;
            throw;
        }
    }

    try {
        sgemm_kernel.setArg(0, m_ceil);
        sgemm_kernel.setArg(1, n_ceil);
        sgemm_kernel.setArg(2, k_ceil);
        sgemm_kernel.setArg(3, weights[0]);
        sgemm_kernel.setArg(4, bufferV);
        sgemm_kernel.setArg(5, bufferM);

        cl::NDRange local_sgemm = {mdimc, ndimc, 1};

        cl::NDRange size_sgemm = {(m_ceil * mdimc) / mwg,
                                  (n_ceil * ndimc) / nwg,
                                  cl::size_type(WINOGRAD_TILE)};

        queue.enqueueNDRangeKernel(sgemm_kernel, cl::NullRange,
                                   size_sgemm, local_sgemm);
    } catch (const cl::Error &e) {
        std::cerr << "Error in convolve3: " << e.what() << ": "
            << e.err() << std::endl;
        throw;
    }

    try {
        if (fuse_in_transform) {
            // TODO : Eventually this might also be something tuneable?
            constexpr auto dim_size = 2;
            out_transform_bn_in_kernel.setArg(0, bufferM);
            if (store_inout) {
                out_transform_bn_in_kernel.setArg(1, bufferOut);
            } else {
                out_transform_bn_in_kernel.setArg(1, nullptr);
            }
            out_transform_bn_in_kernel.setArg(2, bufferV);
            out_transform_bn_in_kernel.setArg(3, outputs);
            out_transform_bn_in_kernel.setArg(4, m_ceil);
            out_transform_bn_in_kernel.setArg(5, n_ceil);
            // k_ceil of the next convolution
            auto k_ceil2 = int(ceilMultiple(ceilMultiple(outputs, kwg), vwm));
            out_transform_bn_in_kernel.setArg(6, k_ceil2);
            if (bufferResidual) {
                out_transform_bn_in_kernel.setArg(7, *bufferResidual);
            } else {
                out_transform_bn_in_kernel.setArg(7, nullptr);
            }
            out_transform_bn_in_kernel.setArg(8, bn_weights[0]);
            out_transform_bn_in_kernel.setArg(9, bn_weights[1]);
            out_transform_bn_in_kernel.setArg(10,
                cl::Local(dim_size * width * height * sizeof(float)));

            queue.enqueueNDRangeKernel(out_transform_bn_in_kernel,
                                       cl::NullRange,
                                       cl::NDRange(outputs, wgs_single, batch_size),
                                       cl::NDRange(dim_size, wgs_single, 1));
        } else {
            out_transform_bn_kernel.setArg(0, bufferM);
            out_transform_bn_kernel.setArg(1, bufferOut);
            out_transform_bn_kernel.setArg(2, outputs);
            out_transform_bn_kernel.setArg(3, m_ceil);
            out_transform_bn_kernel.setArg(4, n_ceil);
            out_transform_bn_kernel.setArg(5, batch_size);
            if (bufferResidual) {
                out_transform_bn_kernel.setArg(6, *bufferResidual);
            } else {
                out_transform_bn_kernel.setArg(6, nullptr);
            }
            out_transform_bn_kernel.setArg(7, bn_weights[0]);
            out_transform_bn_kernel.setArg(8, bn_weights[1]);

            queue.enqueueNDRangeKernel(out_transform_bn_kernel, cl::NullRange,
                                       cl::NDRange(outputs, wgs));
        }
    } catch (const cl::Error &e) {
        std::cerr << "Error in convolve3: " << e.what() << ": "
            << e.err() << std::endl;
        throw;
    }
}

template <typename net_t>
void OpenCL_Network<net_t>::convolve1(OpenCLContext & opencl_context,
                              int channels, int outputs,
                              cl::Buffer& bufferInput,
                              cl::Buffer& bufferOutput,
                              cl::Buffer& bufferMerge,
                              weight_slice_t weights,
                              int batch_size) {
    // The size of the board is defined at compile time
    constexpr int width = BOARD_SIZE;
    constexpr int boardsize = NUM_INTERSECTIONS;
    constexpr int rowTiles = BOARD_SIZE;

    // Input channel grouping in multiples of 8
    constexpr int channelGroup = 8;
    constexpr int channelShift = 3;
    constexpr int rowGroup = 1;
    size_t outputGroup = std::min(outputs, 32);

    auto m_convolve_kernel = &opencl_context.m_convolve1_kernel;

#ifndef NDEBUG
    // Total output size after reducing
    size_t outSize = boardsize * outputs * sizeof(net_t);

    // Produce channel * output planes and merge them at the end
    size_t mergeSize = (channels >> channelShift) * outSize;
    assert(mergeSize <= bufferMerge.getInfo<CL_MEM_SIZE>());
#endif

    // Copy the rows locally
    size_t stripSize = width * sizeof(float);

    int rowBuffer = std::min<int>(channelGroup, 7);
    size_t rowSize = channelGroup * outputGroup * rowBuffer * sizeof(float);

    cl::CommandQueue & queue = opencl_context.m_commandqueue;

    try {
        m_convolve_kernel->setArg(0, bufferInput);
        m_convolve_kernel->setArg(1, bufferMerge);
        m_convolve_kernel->setArg(2, weights[0]);
        m_convolve_kernel->setArg(3, cl::Local(stripSize * channelGroup * rowGroup));
        m_convolve_kernel->setArg(4, cl::Local(rowSize));

        queue.enqueueNDRangeKernel(
            *m_convolve_kernel, cl::NullRange,
            cl::NDRange(channels, outputs, batch_size * rowTiles),
            cl::NDRange(channelGroup, outputGroup, rowGroup));
    } catch (const cl::Error &e) {
        std::cerr << "Error in convolve1: " << e.what() << ": "
                  << e.err() << std::endl;
        throw;
    }

    cl::Kernel & merge_kernel = opencl_context.m_merge_kernel;
    assert(channels % (1 << channelShift) == 0);

    try {
        merge_kernel.setArg(0, bufferMerge);
        merge_kernel.setArg(1, bufferOutput);
        merge_kernel.setArg(2, channels >> channelShift);

        queue.enqueueNDRangeKernel(
            merge_kernel, cl::NullRange,
            cl::NDRange(outputs, boardsize, batch_size),
            cl::NDRange(std::min(8, outputs), BOARD_SIZE, 1));
    } catch (const cl::Error &e) {
        std::cerr << "Error in merge: " << e.what() << ": "
                  << e.err() << std::endl;
        throw;
    }
}

template<class T>
static std::string opencl_dev_type_to_string(T type) {
    if (type == CL_DEVICE_TYPE_CPU) {
        return "CPU";
    } else if (type == CL_DEVICE_TYPE_GPU) {
        return "GPU";
    } else if (type == CL_DEVICE_TYPE_ACCELERATOR) {
        return "Accelerator";
    } else {
        return "Unknown";
    }
}

static std::string trim(std::string trim_me) {
    boost::algorithm::trim(trim_me);
    return trim_me;
}

template <typename net_t>
void OpenCL<net_t>::process_tuners(std::string tuners) {
    std::string buf;
    std::stringstream ss(tuners);
    std::size_t found;

    auto mwg = false;
    auto nwg = false;
    auto kwg = false;
    auto ndimc = false;
    auto mdimc = false;
    auto vwm = false;
    auto vwn = false;
    while (ss >> buf) {
        found = buf.find("=");
        if (found == std::string::npos) {
            std::cerr << "Invalid tuner string: " << tuners << std::endl;
            std::exit(-1);
        }
        std::string name = buf.substr(0, found);
        auto value = std::stoi(buf.substr(found + 1, std::string::npos));
        if (name == "-DMWG") {
            m_sgemm_tuners.mwg = value;
            mwg = true;
        }
        if (name == "-DNWG") {
            m_sgemm_tuners.nwg = value;
            nwg = true;
        }
        if (name == "-DKWG") {
            m_sgemm_tuners.kwg = value;
            kwg = true;
        }
        if (name == "-DMDIMC") {
            m_sgemm_tuners.mdimc = value;
            mdimc = true;
        }
        if (name == "-DNDIMC") {
            m_sgemm_tuners.ndimc = value;
            ndimc = true;
        }
        if (name == "-DVWM") {
            m_sgemm_tuners.vwm = value;
            vwm = true;
        }
        if (name == "-DVWN") {
            m_sgemm_tuners.vwn = value;
            vwn = true;
        }
    }
    if (!mwg || !nwg || !kwg || !mdimc || !ndimc || !vwm || !vwn) {
        std::cerr << "Missing tuner parameters";
        if (!mwg) {
            std::cerr << " MWG";
        }
        if (!nwg) {
            std::cerr << " NWG";
        }
        if (!kwg) {
            std::cerr << " KWG";
        }
        if (!mdimc) {
            std::cerr << " MDIMC";
        }
        if (!ndimc) {
            std::cerr << " NDIMC";
        }
        if (!vwm) {
            std::cerr << " VWM";
        }
        if (!vwn) {
            std::cerr << " VWN";
        }
        std::cerr << std::endl;
        std::exit(-1);
    }
}

template <typename net_t>
std::vector<size_t> OpenCL<net_t>::get_sgemm_tuners() {
    std::vector<size_t> tuners;

    tuners.emplace_back(m_sgemm_tuners.mwg);
    tuners.emplace_back(m_sgemm_tuners.nwg);
    tuners.emplace_back(m_sgemm_tuners.kwg);
    tuners.emplace_back(m_sgemm_tuners.vwm);
    tuners.emplace_back(m_sgemm_tuners.vwn);
    tuners.emplace_back(m_sgemm_tuners.mdimc);
    tuners.emplace_back(m_sgemm_tuners.ndimc);

    return tuners;
}

template <typename net_t>
OpenCL<net_t>::OpenCL(int gpu, bool silent) {
    std::vector<cl::Platform> platforms;
    try {
        cl::Platform::get(&platforms);
    } catch (const cl::Error &e) {
        myprintf("OpenCL: %s\n", e.what());
        throw;
    }

    auto best_version = 0.0f;
    cl::Platform best_platform;
    cl::Device best_device;
    std::string best_vendor;
    auto best_score = 0;
    auto found_device = false;
    auto id = 0;

    if (!silent) {
        myprintf("Detected %d OpenCL platforms.\n", platforms.size());
    }

    for (const auto &p : platforms) {
        std::string platvers = p.getInfo<CL_PLATFORM_VERSION>();
        if (!silent) {
            std::string platprof = p.getInfo<CL_PLATFORM_PROFILE>();
            std::string platname = p.getInfo<CL_PLATFORM_NAME>();
            std::string platvend = p.getInfo<CL_PLATFORM_VENDOR>();
            myprintf("Platform version: %s\n", platvers.c_str());;
            myprintf("Platform profile: %s\n", platprof.c_str());
            myprintf("Platform name:    %s\n", platname.c_str());
            myprintf("Platform vendor:  %s\n", platvend.c_str());
        }

        std::istringstream versstream(platvers);
        std::string tmp;
        float opencl_version;
        versstream >> tmp >> opencl_version;

        std::vector<cl::Device> devices;
        try {
            p.getDevices(CL_DEVICE_TYPE_ALL, &devices);
        } catch (const cl::Error &e) {
            myprintf("Error getting device(s): %s: %d\n", e.what(), e.err());
            devices.clear();
        }
        for (auto& d : devices) {
            if (!silent) {
                myprintf("Device ID:     %d\n", id);
                myprintf("Device name:   %s\n",
                         trim(d.getInfo<CL_DEVICE_NAME>()).c_str());
                myprintf("Device type:   %s\n",
                         opencl_dev_type_to_string(
                             d.getInfo<CL_DEVICE_TYPE>()).c_str());
                myprintf("Device vendor: %s\n",
                          d.getInfo<CL_DEVICE_VENDOR>().c_str());
                myprintf("Device driver: %s\n",
                          d.getInfo<CL_DRIVER_VERSION>().c_str());
                myprintf("Device speed:  %u MHz\n",
                          d.getInfo<CL_DEVICE_MAX_CLOCK_FREQUENCY>());
                myprintf("Device cores:  %u CU\n",
                          d.getInfo<CL_DEVICE_MAX_COMPUTE_UNITS>());
            }

            // assign score, try to find best device
            int this_score = 0;
            std::string this_vendor = d.getInfo<CL_DEVICE_VENDOR>();
            this_score += 1000 * boost::icontains(this_vendor, "advanced micro devices");
            this_score += 1000 * boost::icontains(this_vendor, "amd");
            this_score += 1000 * boost::icontains(this_vendor, "nvidia");
            this_score +=  500 * boost::icontains(this_vendor, "intel");
            this_score +=  100 * (d.getInfo<CL_DEVICE_TYPE>() == CL_DEVICE_TYPE_GPU);
            this_score +=  opencl_version * 10;
            if (!silent) {
                myprintf("Device score:  %d\n", this_score);
            }

            bool preferred = (gpu == id);

            if ((this_score > best_score) || preferred) {
                best_version = opencl_version;
                best_platform = p;
                best_device = d;
                best_vendor = this_vendor;
                if (preferred) {
                    best_score =
                        std::numeric_limits<decltype(best_score)>::max();
                } else {
                    best_score = this_score;
                }
                found_device = true;
            }
            id++;
        }
    }

    if (!found_device) {
        throw std::runtime_error("No suitable OpenCL device found.");
    }

    myprintf("Selected platform: %s\n",
        best_platform.getInfo<CL_PLATFORM_NAME>().c_str());
    myprintf("Selected device: %s\n",
        trim(best_device.getInfo<CL_DEVICE_NAME>()).c_str());
    myprintf("with OpenCL %2.1f capability.\n", best_version);

    cl::Context context;
    try {
        context = cl::Context(best_device);
    } catch (const cl::Error &e) {
        myprintf("Error creating OpenCL context: %s: %d", e.what(), e.err());
        throw std::runtime_error("Error creating OpenCL context.");
    }
    m_context = context;
    m_device = best_device;

    m_cl_args = getClArgs<net_t>();

    myprintf("Half precision compute support: ");
    if (m_device.getInfo<CL_DEVICE_EXTENSIONS>().find("cl_khr_fp16")
        != std::string::npos) {
        myprintf("Yes.\n");
        m_fp16_compute = true;
        m_cl_args += " -DFP16_SUPPORT";
    } else {
        myprintf("No.\n");
    }
}

template <typename net_t>
void OpenCL<net_t>::initialize(const int channels) {
    // Make program of the source code in the context
    try {
        m_program = cl::Program(m_context,
                                sourceCode_common
                                + sourceCode_config
                                + sourceCode_convolve1
                                + sourceCode_convolve3
                                + sourceCode_sgemm);
    } catch (const cl::Error &e) {
        myprintf("Error getting kernels: %s: %d", e.what(), e.err());
        throw std::runtime_error("Error getting OpenCL kernels.");
    }

    auto t = Tuner<net_t>(*this, m_context, m_device);
    auto sgemm_tuners =
        t.load_sgemm_tuners(channels, WINOGRAD_P, channels, WINOGRAD_TILE);

    // Exit immediately after tuning. Some NVIDIA drivers are buggy
    // and will fail to compile the rest of the kernels after a tuning
    // run. See #729.
    if (cfg_tune_only) {
        exit(EXIT_SUCCESS);
    }

    // Build program for these specific devices
    try {
        std::string args = m_cl_args;
        // Intel iGPUs need vector types for math for best performance
        if (m_device.getInfo<CL_DEVICE_PREFERRED_VECTOR_WIDTH_FLOAT>() > 1) {
            args += " -DWINOGRAD_SIMD";
        }

        args += sgemm_tuners;
        m_program.build(args.c_str());
    } catch (const cl::Error&) {
        myprintf("Error building kernels: %s\n",
                 m_program.getBuildInfo<CL_PROGRAM_BUILD_LOG>(m_device).c_str());
        throw std::runtime_error("Error building OpenCL kernels.");
    }

    OpenCLContext tdata;
    ensure_context_initialized(tdata);

    process_tuners(sgemm_tuners);

    m_wavefront_size =
        tdata.m_sgemm_kernel.getWorkGroupInfo<
            CL_KERNEL_PREFERRED_WORK_GROUP_SIZE_MULTIPLE>(m_device);
    myprintf("Wavefront/Warp size: %d\n", m_wavefront_size);

    m_max_workgroup_size = m_device.getInfo<CL_DEVICE_MAX_WORK_GROUP_SIZE>();
    m_max_workgroup_dims = m_device.getInfo<CL_DEVICE_MAX_WORK_ITEM_SIZES>();

    myprintf("Max workgroup size: %d\n", m_max_workgroup_size);
    myprintf("Max workgroup dimensions: ");
    for (auto d : m_max_workgroup_dims) {
        myprintf("%d ", d);
    }
    myprintf("\n");

    m_init_ok = true;
}

template <typename net_t>
bool OpenCL<net_t>::has_fp16_compute() {
    return m_fp16_compute;
}

template <typename net_t>
std::string OpenCL<net_t>::get_device_name() {
    std::stringstream ss;

    ss << "OpenCL: ";
    ss << m_device.getInfo<CL_DEVICE_VENDOR>() << " ";
    ss << m_device.getInfo<CL_DEVICE_NAME>() << " @ ";
    ss << m_device.getInfo<CL_DEVICE_MAX_CLOCK_FREQUENCY>() << "MHz";

    return ss.str();
}

template class OpenCL<float>;
template class OpenCL_Network<float>;
#ifdef USE_HALF
template class OpenCL<half_float::half>;
template class OpenCL_Network<half_float::half>;
#endif

#endif<|MERGE_RESOLUTION|>--- conflicted
+++ resolved
@@ -125,28 +125,16 @@
     m_layers.back().weights.push_back(std::move(buffer));
 }
 
-<<<<<<< HEAD
 template <typename net_t>
 void OpenCL_Network<net_t>::forward(const std::vector<float>& input,
                              std::vector<float>& output_pol,
                              std::vector<float>& output_val,
+                             std::vector<float>& output_vbe,
                              OpenCLContext & opencl_context,
                              const int batch_size) {
     constexpr auto tiles = WINOGRAD_P;
     constexpr auto one_plane = NUM_INTERSECTIONS * sizeof(net_t);
-    const auto finalSize_pol = m_layers[m_layers.size()-2].outputs * one_plane;
-    const auto finalSize_val = m_layers.back().outputs * one_plane;
-=======
-void OpenCL_Network::forward(const std::vector<net_t>& input,
-                             std::vector<net_t>& output_pol,
-                             std::vector<net_t>& output_val,
-                             std::vector<net_t>& output_vbe) {
     const bool double_value_head = output_vbe.size();
-
-    constexpr auto width = BOARD_SIZE;
-    constexpr auto height = BOARD_SIZE;
-    constexpr auto tiles = WINOGRAD_P;
-    constexpr auto one_plane = width * height * sizeof(net_t);
 
     auto pol_lnum = m_layers.size() - 2;
     if (double_value_head) {
@@ -159,7 +147,6 @@
     if (double_value_head) {
         finalSize_vbe = m_layers.back().outputs * one_plane;
     }
->>>>>>> 19aa86ff
 
     m_opencl.ensure_context_initialized(opencl_context);
 
@@ -204,16 +191,13 @@
             CL_MEM_WRITE_ONLY | CL_MEM_ALLOC_HOST_PTR, MAX_BATCH * finalSize_pol);
         opencl_context.m_pinnedOutBuffer_val = cl::Buffer(
             m_opencl.m_context,
-<<<<<<< HEAD
             CL_MEM_WRITE_ONLY | CL_MEM_ALLOC_HOST_PTR, MAX_BATCH * finalSize_val);
-=======
-            CL_MEM_WRITE_ONLY | CL_MEM_ALLOC_HOST_PTR, finalSize_val);
-	if (double_value_head) {
-	    opencl_thread_data.m_pinnedOutBuffer_vbe = cl::Buffer(
-	      m_opencl.m_context,
-              CL_MEM_WRITE_ONLY | CL_MEM_ALLOC_HOST_PTR, finalSize_vbe);
-	}
->>>>>>> 19aa86ff
+
+        if (double_value_head) {
+            opencl_context.m_pinnedOutBuffer_vbe = cl::Buffer(
+                m_opencl.m_context,
+                CL_MEM_WRITE_ONLY | CL_MEM_ALLOC_HOST_PTR, MAX_BATCH * finalSize_vbe);
+	    }
 
         opencl_context.m_buffers_allocated = true;
     }
@@ -300,33 +284,22 @@
             assert(layer.is_convolve1);
 
             cl::Buffer out_buffer;
-<<<<<<< HEAD
-            if (niter == cend(m_layers)) {
-                out_buffer = opencl_context.m_pinnedOutBuffer_val;
+
+            if (double_value_head) {
+                if (niter == cend(m_layers)) {
+                    out_buffer = opencl_context.m_pinnedOutBuffer_vbe;
+                } else if (niter == cend(m_layers) - 1) {
+                    out_buffer = opencl_context.m_pinnedOutBuffer_val;
+                } else {
+                    out_buffer = opencl_context.m_pinnedOutBuffer_pol;
+                }
             } else {
-                out_buffer = opencl_context.m_pinnedOutBuffer_pol;
+                if (niter == cend(m_layers)) {
+                    out_buffer = opencl_context.m_pinnedOutBuffer_val;
+               } else {
+                    out_buffer = opencl_context.m_pinnedOutBuffer_pol;
+               }
             }
-=======
-	    if (double_value_head) {
-
-	      if (niter == cend(m_layers)) {
-                out_buffer = opencl_thread_data.m_pinnedOutBuffer_vbe;
-	      } else if (niter == cend(m_layers) - 1) {
-                out_buffer = opencl_thread_data.m_pinnedOutBuffer_val;
-	      } else {
-                out_buffer = opencl_thread_data.m_pinnedOutBuffer_pol;
-	      }
-	    }
-	    else {
-
-	      if (niter == cend(m_layers)) {
-                out_buffer = opencl_thread_data.m_pinnedOutBuffer_val;
-	      } else {
-                out_buffer = opencl_thread_data.m_pinnedOutBuffer_pol;
-	      }
-	    }
-
->>>>>>> 19aa86ff
 
             convolve1(opencl_context, layer.channels,
                     layer.outputs,
@@ -338,98 +311,67 @@
         }
     }
 
-<<<<<<< HEAD
-    auto pinnedOutBufferHost_pol = queue.enqueueMapBuffer(
-        opencl_context.m_pinnedOutBuffer_pol, CL_FALSE,
-        CL_MAP_READ, 0, batch_size * finalSize_pol);
-    auto pinnedOutBufferHost_val = queue.enqueueMapBuffer(
-        opencl_context.m_pinnedOutBuffer_val, CL_FALSE,
-        CL_MAP_READ, 0, batch_size * finalSize_val);
-=======
     if (double_value_head) {
-
-      auto pinnedOutBufferHost_pol = queue.enqueueMapBuffer(
-        opencl_thread_data.m_pinnedOutBuffer_pol, CL_FALSE,
-        CL_MAP_READ, 0, finalSize_pol);
-      auto pinnedOutBufferHost_val = queue.enqueueMapBuffer(
-        opencl_thread_data.m_pinnedOutBuffer_val, CL_FALSE,
-        CL_MAP_READ, 0, finalSize_val);
-      auto pinnedOutBufferHost_vbe = queue.enqueueMapBuffer(
-        opencl_thread_data.m_pinnedOutBuffer_vbe, CL_FALSE,
-        CL_MAP_READ, 0, finalSize_vbe);
->>>>>>> 19aa86ff
-
-      {
-        // Finish call is usually a busy wait. When using multiple threads
-        // use the lock to avoid busy waiting with all threads.
-        std::lock_guard<std::mutex> lock(m_queue_finish_mutex);
-        queue.finish();
-      }
-
-      std::memcpy(output_pol.data(), pinnedOutBufferHost_pol, finalSize_pol);
-      std::memcpy(output_val.data(), pinnedOutBufferHost_val, finalSize_val);
-      std::memcpy(output_vbe.data(), pinnedOutBufferHost_vbe, finalSize_vbe);
-
-      queue.enqueueUnmapMemObject(opencl_thread_data.m_pinnedOutBuffer_pol,
-				  pinnedOutBufferHost_pol);
-      queue.enqueueUnmapMemObject(opencl_thread_data.m_pinnedOutBuffer_val,
-				  pinnedOutBufferHost_val);
-      queue.enqueueUnmapMemObject(opencl_thread_data.m_pinnedOutBuffer_vbe,
-				  pinnedOutBufferHost_vbe);
-    }
-    else {
-
-<<<<<<< HEAD
-    auto polptr = static_cast<net_t*>(pinnedOutBufferHost_pol);
-    auto valptr = static_cast<net_t*>(pinnedOutBufferHost_val);
-    std::copy(polptr, polptr + output_pol.size(), begin(output_pol));
-    std::copy(valptr, valptr + output_val.size(), begin(output_val));
-
-    queue.enqueueUnmapMemObject(opencl_context.m_pinnedOutBuffer_pol,
-            pinnedOutBufferHost_pol);
-    queue.enqueueUnmapMemObject(opencl_context.m_pinnedOutBuffer_val,
-            pinnedOutBufferHost_val);
-=======
-      auto pinnedOutBufferHost_pol = queue.enqueueMapBuffer(
-        opencl_thread_data.m_pinnedOutBuffer_pol, CL_FALSE,
-        CL_MAP_READ, 0, finalSize_pol);
-      auto pinnedOutBufferHost_val = queue.enqueueMapBuffer(
-        opencl_thread_data.m_pinnedOutBuffer_val, CL_FALSE,
-        CL_MAP_READ, 0, finalSize_val);
-      //      auto pinnedOutBufferHost_vbe = queue.enqueueMapBuffer(
-      //        opencl_thread_data.m_pinnedOutBuffer_vbe, CL_FALSE,
-      //        CL_MAP_READ, 0, finalSize_vbe);
-
-      {
-        // Finish call is usually a busy wait. When using multiple threads
-        // use the lock to avoid busy waiting with all threads.
-        std::lock_guard<std::mutex> lock(m_queue_finish_mutex);
-        queue.finish();
-      }
-
-      std::memcpy(output_pol.data(), pinnedOutBufferHost_pol, finalSize_pol);
-      std::memcpy(output_val.data(), pinnedOutBufferHost_val, finalSize_val);
-      //    std::memcpy(output_vbe.data(), pinnedOutBufferHost_vbe, finalSize_vbe);
->>>>>>> 19aa86ff
-
-      queue.enqueueUnmapMemObject(opencl_thread_data.m_pinnedOutBuffer_pol,
-				  pinnedOutBufferHost_pol);
-      queue.enqueueUnmapMemObject(opencl_thread_data.m_pinnedOutBuffer_val,
-				  pinnedOutBufferHost_val);
-      //    queue.enqueueUnmapMemObject(opencl_thread_data.m_pinnedOutBuffer_vbe,
-      //            pinnedOutBufferHost_vbe);
-
-    }
-}
-
-<<<<<<< HEAD
+        auto pinnedOutBufferHost_pol = queue.enqueueMapBuffer(
+            opencl_context.m_pinnedOutBuffer_pol, CL_FALSE,
+            CL_MAP_READ, 0, batch_size * finalSize_pol);
+        auto pinnedOutBufferHost_val = queue.enqueueMapBuffer(
+            opencl_context.m_pinnedOutBuffer_val, CL_FALSE,
+            CL_MAP_READ, 0, batch_size * finalSize_val);
+        auto pinnedOutBufferHost_vbe = queue.enqueueMapBuffer(
+            opencl_context.m_pinnedOutBuffer_vbe, CL_FALSE,
+            CL_MAP_READ, 0, batch_size * finalSize_vbe);
+
+        {
+            // Finish call is usually a busy wait. When using multiple threads
+            // use the lock to avoid busy waiting with all threads.
+            std::lock_guard<std::mutex> lock(m_queue_finish_mutex);
+            queue.finish();
+        }
+
+        auto polptr = static_cast<net_t*>(pinnedOutBufferHost_pol);
+        auto valptr = static_cast<net_t*>(pinnedOutBufferHost_val);
+        auto vbeptr = static_cast<net_t*>(pinnedOutBufferHost_vbe);
+        std::copy(polptr, polptr + output_pol.size(), begin(output_pol));
+        std::copy(valptr, valptr + output_val.size(), begin(output_val));
+        std::copy(vbeptr, vbeptr + output_vbe.size(), begin(output_vbe));
+
+        queue.enqueueUnmapMemObject(opencl_context.m_pinnedOutBuffer_pol,
+                    pinnedOutBufferHost_pol);
+        queue.enqueueUnmapMemObject(opencl_context.m_pinnedOutBuffer_val,
+                    pinnedOutBufferHost_val);
+        queue.enqueueUnmapMemObject(opencl_context.m_pinnedOutBuffer_vbe,
+                    pinnedOutBufferHost_vbe);
+    } else {
+        auto pinnedOutBufferHost_pol = queue.enqueueMapBuffer(
+            opencl_context.m_pinnedOutBuffer_pol, CL_FALSE,
+            CL_MAP_READ, 0, batch_size * finalSize_pol);
+        auto pinnedOutBufferHost_val = queue.enqueueMapBuffer(
+            opencl_context.m_pinnedOutBuffer_val, CL_FALSE,
+            CL_MAP_READ, 0, batch_size * finalSize_val);
+
+        {
+            // Finish call is usually a busy wait. When using multiple threads
+            // use the lock to avoid busy waiting with all threads.
+            std::lock_guard<std::mutex> lock(m_queue_finish_mutex);
+            queue.finish();
+        }
+
+        auto polptr = static_cast<net_t*>(pinnedOutBufferHost_pol);
+        auto valptr = static_cast<net_t*>(pinnedOutBufferHost_val);
+        std::copy(polptr, polptr + output_pol.size(), begin(output_pol));
+        std::copy(valptr, valptr + output_val.size(), begin(output_val));
+
+        queue.enqueueUnmapMemObject(opencl_context.m_pinnedOutBuffer_pol,
+                pinnedOutBufferHost_pol);
+        queue.enqueueUnmapMemObject(opencl_context.m_pinnedOutBuffer_val,
+                pinnedOutBufferHost_val);
+    }
+}
+
 template <typename net_t>
 void OpenCL_Network<net_t>::convolve3(OpenCLContext & opencl_context,
                               int channels, int outputs,
-=======
-
-void OpenCL_Network::convolve3(int channels, int outputs,
->>>>>>> 19aa86ff
                               cl::Buffer& bufferIn,
                               cl::Buffer& bufferOut,
                               cl::Buffer& bufferV,
