/*
    This file is part of Leela Zero.
    Copyright (C) 2017-2018 Gian-Carlo Pascutto and contributors
    Copyright (C) 2018 SAI Team

    Leela Zero is free software: you can redistribute it and/or modify
    it under the terms of the GNU General Public License as published by
    the Free Software Foundation, either version 3 of the License, or
    (at your option) any later version.

    Leela Zero is distributed in the hope that it will be useful,
    but WITHOUT ANY WARRANTY; without even the implied warranty of
    MERCHANTABILITY or FITNESS FOR A PARTICULAR PURPOSE.  See the
    GNU General Public License for more details.

    You should have received a copy of the GNU General Public License
    along with Leela Zero.  If not, see <http://www.gnu.org/licenses/>.
*/

#ifndef GAMESTATE_H_INCLUDED
#define GAMESTATE_H_INCLUDED

#include <memory>
#include <string>
#include <vector>
#include <tuple>

#include "FastState.h"
#include "FullBoard.h"
#include "KoState.h"
#include "TimeControl.h"

class Network;

class GameState : public KoState {
public:
    explicit GameState() = default;
    explicit GameState(const KoState* rhs) {
        // Copy in fields from base class.
        *(static_cast<KoState*>(this)) = *rhs;
        anchor_game_history();
    }
    void init_game(int size, float komi);
    void reset_game();
    bool set_fixed_handicap(int stones);
    int set_fixed_handicap_2(int stones);
    void place_free_handicap(int stones, Network & network);
    void anchor_game_history();

<<<<<<< HEAD
    void rewind(); /* undo infinite */
    bool undo_move();
    bool forward_move();
    const FullBoard& get_past_board(int moves_ago) const;
=======
    void rewind(void); /* undo infinite */
    bool undo_move(void);
    bool forward_move(void);
    //    const FullBoard& get_past_board(int moves_ago) const;
    std::shared_ptr<const KoState> get_past_state(int moves_ago) const;
>>>>>>> 19aa86ff

    void play_move(int color, int vertex);
    void play_move(int vertex);
    bool play_textmove(std::string color, const std::string& vertex);

    void start_clock(int color);
    void stop_clock(int color);
    const TimeControl& get_timecontrol() const;
    void set_timecontrol(int maintime, int byotime, int byostones,
                         int byoperiods);
    void adjust_time(int color, int time, int stones);

    void display_state();
    bool has_resigned() const;
    int who_resigned() const;
    std::tuple<float,float,float,float,float> get_eval();
    void set_eval(float alpkt, float beta, float pi,
		  float avg_eval, float eval_bonus, float eval_base);
    //    void copy_last_rnd_move_num ();


private:
    bool valid_handicap(int stones);

    std::vector<std::shared_ptr<const KoState>> game_history;
    TimeControl m_timecontrol;
    int m_resigned{FastBoard::EMPTY};
};

#endif<|MERGE_RESOLUTION|>--- conflicted
+++ resolved
@@ -47,18 +47,11 @@
     void place_free_handicap(int stones, Network & network);
     void anchor_game_history();
 
-<<<<<<< HEAD
     void rewind(); /* undo infinite */
     bool undo_move();
     bool forward_move();
-    const FullBoard& get_past_board(int moves_ago) const;
-=======
-    void rewind(void); /* undo infinite */
-    bool undo_move(void);
-    bool forward_move(void);
     //    const FullBoard& get_past_board(int moves_ago) const;
     std::shared_ptr<const KoState> get_past_state(int moves_ago) const;
->>>>>>> 19aa86ff
 
     void play_move(int color, int vertex);
     void play_move(int vertex);
