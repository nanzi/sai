/*
    This file is part of Leela Zero.
    Copyright (C) 2017-2018 Gian-Carlo Pascutto and contributors
    Copyright (C) 2018 SAI Team

    Leela Zero is free software: you can redistribute it and/or modify
    it under the terms of the GNU General Public License as published by
    the Free Software Foundation, either version 3 of the License, or
    (at your option) any later version.

    Leela Zero is distributed in the hope that it will be useful,
    but WITHOUT ANY WARRANTY; without even the implied warranty of
    MERCHANTABILITY or FITNESS FOR A PARTICULAR PURPOSE.  See the
    GNU General Public License for more details.

    You should have received a copy of the GNU General Public License
    along with Leela Zero.  If not, see <http://www.gnu.org/licenses/>.
*/

#ifndef NETWORK_H_INCLUDED
#define NETWORK_H_INCLUDED

#include "config.h"

#include <deque>
#include <array>
#include <memory>
#include <string>
#include <utility>
#include <vector>
#include <fstream>

#include "NNCache.h"
#include "FastState.h"
#ifdef USE_OPENCL
#include "OpenCLScheduler.h"
#endif
#include "GameState.h"
#include "ForwardPipe.h"
#ifdef USE_OPENCL
#include "OpenCLScheduler.h"
#endif
#ifdef USE_OPENCL_SELFCHECK
#include "SMP.h"
#endif


// Winograd filter transformation changes 3x3 filters to M + 3 - 1
constexpr auto WINOGRAD_M = 4;
constexpr auto WINOGRAD_ALPHA = WINOGRAD_M + 3 - 1;
constexpr auto WINOGRAD_WTILES = BOARD_SIZE / WINOGRAD_M + (BOARD_SIZE % WINOGRAD_M != 0);
constexpr auto WINOGRAD_TILE = WINOGRAD_ALPHA * WINOGRAD_ALPHA;
constexpr auto WINOGRAD_P = WINOGRAD_WTILES * WINOGRAD_WTILES;
constexpr auto SQ2 = 1.4142135623730951f; // Square root of 2



std::pair<float,float> sigmoid(float alpha, float beta, float bonus);

extern bool is_mult_komi_net;
extern std::array<std::array<int, BOARD_SQUARES>, 8>
    symmetry_nn_idx_table;   
    


class Network {
    using ForwardPipeWeights = ForwardPipe::ForwardPipeWeights;
public:
    static constexpr auto NUM_SYMMETRIES = 8;
    static constexpr auto IDENTITY_SYMMETRY = 0;
    enum Ensemble {
        DIRECT, RANDOM_SYMMETRY, AVERAGE
    };
<<<<<<< HEAD
    using PolicyVertexPair = std::pair<float,int>;
    using Netresult = NNCache::Netresult;
=======
    using ScoreVertexPair = std::pair<float,int>;

    struct Netresult {
        // 19x19 board positions
        std::vector<float> policy;

        // pass
        float policy_pass;

        // winrate
        float value;

        // sigmoid alpha
        float alpha;

        // sigmoid beta
        float beta;

        Netresult() : policy(BOARD_SQUARES), policy_pass(0.0f), alpha(0.0f), beta(0.0f) {}
    };

    // Results which may obtained by a Netresult together with a FastState
    struct Netresult_extended {
        float winrate;
        float alpkt;
        float pi;
        float eval_bonus;
        float eval_base;
        float agent_eval;
    };
>>>>>>> 19aa86ff

    Netresult get_output(const GameState* const state,
                         const Ensemble ensemble,
                         const int symmetry = -1,
                         const bool skip_cache = false,
                         const bool force_selfcheck = false);

<<<<<<< HEAD
    static constexpr auto INPUT_MOVES = 8;
    static constexpr auto INPUT_CHANNELS = 2 * INPUT_MOVES + 2;
    static constexpr auto OUTPUTS_POLICY = 2;
    static constexpr auto OUTPUTS_VALUE = 1;
    static constexpr auto VALUE_LAYER = 256;
=======
    static constexpr unsigned short int SINGLE = 1;
    static constexpr unsigned short int DOUBLE_V = 2;
    static constexpr unsigned short int DOUBLE_Y = 3;
    static constexpr unsigned short int DOUBLE_T = 4;
    static constexpr unsigned short int DOUBLE_I = 5;
    static constexpr unsigned int DEFAULT_INPUT_MOVES = 8;
    static constexpr unsigned int REDUCED_INPUT_MOVES = 4;
    static constexpr unsigned int DEFAULT_ADV_FEATURES = 0;
    static constexpr auto DEFAULT_COLOR_INPUT_PLANES = (2 + DEFAULT_ADV_FEATURES) * DEFAULT_INPUT_MOVES + 2;
    //    static constexpr auto DEFAULT_NOCOL_INPUT_PLANES = (2 + DEFAULT_ADV_FEATURES) * INPUT_MOVES + 1;
>>>>>>> 19aa86ff

    void initialize(int playouts, const std::string & weightsfile);

    float benchmark_time(int centiseconds);
    void benchmark(const GameState * const state,
                   const int iterations = 1600);
    static void show_heatmap(const FastState * const state,
                             const Netresult & netres, const bool topmoves);

<<<<<<< HEAD
    static std::vector<float> gather_features(const GameState* const state,
                                              const int symmetry);
    static std::pair<int, int> get_symmetry(const std::pair<int, int>& vertex,
                                            const int symmetry,
                                            const int board_size = BOARD_SIZE);

    size_t get_estimated_size();
    size_t get_estimated_cache_size();
    void nncache_resize(int max_count);

private:
    std::pair<int, int> load_v1_network(std::istream& wtfile);
    std::pair<int, int> load_network_file(const std::string& filename);
=======
    static Netresult_extended get_extended(const FastState&, const Netresult& result);

    static std::vector<net_t> gather_features(const GameState* const state,
                                              const int symmetry,
					      const int input_moves = DEFAULT_INPUT_MOVES,
					      const bool adv_features = false,
					      const bool include_color = false);
private:
    static int load_v1_network(std::istream& wtfile);
    static int load_network_file(const std::string& filename);
    static void process_bn_var(std::vector<float>& weights,
                               const float epsilon = 1e-5f);
>>>>>>> 19aa86ff

    static std::vector<float> winograd_transform_f(const std::vector<float>& f,
                                                   const int outputs, const int channels);
    static std::vector<float> zeropad_U(const std::vector<float>& U,
                                        const int outputs, const int channels,
                                        const int outputs_pad, const int channels_pad);
    static void winograd_transform_in(const std::vector<float>& in,
                                      std::vector<float>& V,
                                      const int C);
    static void winograd_transform_out(const std::vector<float>& M,
                                       std::vector<float>& Y,
                                       const int K);
    static void winograd_convolve3(const int outputs,
                                   const std::vector<float>& input,
                                   const std::vector<float>& U,
                                   std::vector<float>& V,
                                   std::vector<float>& M,
                                   std::vector<float>& output);
    static void winograd_sgemm(const std::vector<float>& U,
                               const std::vector<float>& V,
                               std::vector<float>& M, const int C, const int K);
    Netresult get_output_internal(const GameState* const state,
                                  const int symmetry, bool selfcheck = false);
    static void fill_input_plane_pair(const FullBoard& board,
                                      std::vector<float>::iterator black,
                                      std::vector<float>::iterator white,
                                      const int symmetry);
<<<<<<< HEAD
    bool probe_cache(const GameState* const state, Network::Netresult& result);
    std::unique_ptr<ForwardPipe>&& init_net(int channels,
                                            std::unique_ptr<ForwardPipe>&& pipe);
#ifdef USE_HALF
    void select_precision(int channels);
=======
    static void fill_input_plane_advfeat(std::shared_ptr<const KoState> const state,
					 std::vector<net_t>::iterator legal,
					 std::vector<net_t>::iterator atari,
					 const int symmetry);
    static Netresult get_scored_moves_internal(const GameState* const state,
                                               const int symmetry);
#if defined(USE_BLAS)
    static void forward_cpu(const std::vector<float>& input,
                            std::vector<float>& output_pol,
                            std::vector<float>& output_val,
                            std::vector<float>& output_vbe);

>>>>>>> 19aa86ff
#endif
    std::unique_ptr<ForwardPipe> m_forward;
#ifdef USE_OPENCL_SELFCHECK
    void compare_net_outputs(const Netresult& data, const Netresult& ref);
    std::unique_ptr<ForwardPipe> m_forward_cpu;
#endif

    NNCache m_nncache;

    size_t estimated_size{0};

    // Residual tower
    std::shared_ptr<ForwardPipeWeights> m_fwd_weights;

<<<<<<< HEAD
    // Policy head
    std::array<float, OUTPUTS_POLICY> m_bn_pol_w1;
    std::array<float, OUTPUTS_POLICY> m_bn_pol_w2;

    std::array<float, OUTPUTS_POLICY
                      * NUM_INTERSECTIONS
                      * POTENTIAL_MOVES> m_ip_pol_w;
    std::array<float, POTENTIAL_MOVES> m_ip_pol_b;

    // Value head
    std::array<float, OUTPUTS_VALUE> m_bn_val_w1;
    std::array<float, OUTPUTS_VALUE> m_bn_val_w2;

    std::array<float, OUTPUTS_VALUE
                      * NUM_INTERSECTIONS
                      * VALUE_LAYER> m_ip1_val_w;
    std::array<float, VALUE_LAYER> m_ip1_val_b;

    std::array<float, VALUE_LAYER> m_ip2_val_w;
    std::array<float, 1> m_ip2_val_b;
    bool m_value_head_not_stm;
};
=======

struct netarch {
    int value_head_type = Network::SINGLE;
    size_t residual_blocks = size_t{3};
    size_t channels = size_t{128};
    size_t input_moves = size_t{Network::DEFAULT_INPUT_MOVES};
    size_t input_planes = size_t{Network::DEFAULT_COLOR_INPUT_PLANES};
    bool adv_features = false;
    bool include_color = true;
    size_t policy_outputs = size_t{2};
    size_t val_outputs = size_t{1};
    size_t vbe_outputs = size_t{0};
    size_t val_chans = size_t{256};
    size_t vbe_chans = size_t{0};
    size_t value_head_rets = size_t{1};
};

extern netarch arch;


>>>>>>> 19aa86ff
#endif<|MERGE_RESOLUTION|>--- conflicted
+++ resolved
@@ -1,7 +1,6 @@
 /*
     This file is part of Leela Zero.
     Copyright (C) 2017-2018 Gian-Carlo Pascutto and contributors
-    Copyright (C) 2018 SAI Team
 
     Leela Zero is free software: you can redistribute it and/or modify
     it under the terms of the GNU General Public License as published by
@@ -29,6 +28,7 @@
 #include <utility>
 #include <vector>
 #include <fstream>
+#include <tuple>
 
 #include "NNCache.h"
 #include "FastState.h"
@@ -43,7 +43,6 @@
 #ifdef USE_OPENCL_SELFCHECK
 #include "SMP.h"
 #endif
-
 
 // Winograd filter transformation changes 3x3 filters to M + 3 - 1
 constexpr auto WINOGRAD_M = 4;
@@ -53,48 +52,26 @@
 constexpr auto WINOGRAD_P = WINOGRAD_WTILES * WINOGRAD_WTILES;
 constexpr auto SQ2 = 1.4142135623730951f; // Square root of 2
 
-
-
-std::pair<float,float> sigmoid(float alpha, float beta, float bonus);
-
-extern bool is_mult_komi_net;
-extern std::array<std::array<int, BOARD_SQUARES>, 8>
-    symmetry_nn_idx_table;   
-    
-
-
-class Network {
+std::pair<float, float> sigmoid(float alpha, float beta, float bonus);
+
+extern std::array<std::array<int, NUM_INTERSECTIONS>, 8>
+    symmetry_nn_idx_table;
+
+class Network
+{
     using ForwardPipeWeights = ForwardPipe::ForwardPipeWeights;
-public:
+
+  public:
     static constexpr auto NUM_SYMMETRIES = 8;
     static constexpr auto IDENTITY_SYMMETRY = 0;
-    enum Ensemble {
-        DIRECT, RANDOM_SYMMETRY, AVERAGE
+    enum Ensemble
+    {
+        DIRECT,
+        RANDOM_SYMMETRY,
+        AVERAGE
     };
-<<<<<<< HEAD
-    using PolicyVertexPair = std::pair<float,int>;
+    using PolicyVertexPair = std::pair<float, int>;
     using Netresult = NNCache::Netresult;
-=======
-    using ScoreVertexPair = std::pair<float,int>;
-
-    struct Netresult {
-        // 19x19 board positions
-        std::vector<float> policy;
-
-        // pass
-        float policy_pass;
-
-        // winrate
-        float value;
-
-        // sigmoid alpha
-        float alpha;
-
-        // sigmoid beta
-        float beta;
-
-        Netresult() : policy(BOARD_SQUARES), policy_pass(0.0f), alpha(0.0f), beta(0.0f) {}
-    };
 
     // Results which may obtained by a Netresult together with a FastState
     struct Netresult_extended {
@@ -105,21 +82,13 @@
         float eval_base;
         float agent_eval;
     };
->>>>>>> 19aa86ff
-
-    Netresult get_output(const GameState* const state,
+
+    Netresult get_output(const GameState *const state,
                          const Ensemble ensemble,
                          const int symmetry = -1,
                          const bool skip_cache = false,
                          const bool force_selfcheck = false);
 
-<<<<<<< HEAD
-    static constexpr auto INPUT_MOVES = 8;
-    static constexpr auto INPUT_CHANNELS = 2 * INPUT_MOVES + 2;
-    static constexpr auto OUTPUTS_POLICY = 2;
-    static constexpr auto OUTPUTS_VALUE = 1;
-    static constexpr auto VALUE_LAYER = 256;
-=======
     static constexpr unsigned short int SINGLE = 1;
     static constexpr unsigned short int DOUBLE_V = 2;
     static constexpr unsigned short int DOUBLE_Y = 3;
@@ -129,21 +98,21 @@
     static constexpr unsigned int REDUCED_INPUT_MOVES = 4;
     static constexpr unsigned int DEFAULT_ADV_FEATURES = 0;
     static constexpr auto DEFAULT_COLOR_INPUT_PLANES = (2 + DEFAULT_ADV_FEATURES) * DEFAULT_INPUT_MOVES + 2;
-    //    static constexpr auto DEFAULT_NOCOL_INPUT_PLANES = (2 + DEFAULT_ADV_FEATURES) * INPUT_MOVES + 1;
->>>>>>> 19aa86ff
-
-    void initialize(int playouts, const std::string & weightsfile);
+
+    void initialize(int playouts, const std::string &weightsfile);
 
     float benchmark_time(int centiseconds);
-    void benchmark(const GameState * const state,
+    void benchmark(const GameState *const state,
                    const int iterations = 1600);
-    static void show_heatmap(const FastState * const state,
-                             const Netresult & netres, const bool topmoves);
-
-<<<<<<< HEAD
-    static std::vector<float> gather_features(const GameState* const state,
-                                              const int symmetry);
-    static std::pair<int, int> get_symmetry(const std::pair<int, int>& vertex,
+    static void show_heatmap(const FastState *const state,
+                             const Netresult &netres, const bool topmoves);
+    static Netresult_extended get_extended(const FastState &, const Netresult &result);
+    static std::vector<float> gather_features(const GameState *const state,
+                                              const int symmetry,
+                                              const int input_moves = DEFAULT_INPUT_MOVES,
+                                              const bool adv_features = false,
+                                              const bool include_color = false);
+    static std::pair<int, int> get_symmetry(const std::pair<int, int> &vertex,
                                             const int symmetry,
                                             const int board_size = BOARD_SIZE);
 
@@ -151,74 +120,65 @@
     size_t get_estimated_cache_size();
     void nncache_resize(int max_count);
 
-private:
-    std::pair<int, int> load_v1_network(std::istream& wtfile);
-    std::pair<int, int> load_network_file(const std::string& filename);
-=======
-    static Netresult_extended get_extended(const FastState&, const Netresult& result);
-
-    static std::vector<net_t> gather_features(const GameState* const state,
-                                              const int symmetry,
-					      const int input_moves = DEFAULT_INPUT_MOVES,
-					      const bool adv_features = false,
-					      const bool include_color = false);
-private:
-    static int load_v1_network(std::istream& wtfile);
-    static int load_network_file(const std::string& filename);
-    static void process_bn_var(std::vector<float>& weights,
-                               const float epsilon = 1e-5f);
->>>>>>> 19aa86ff
-
-    static std::vector<float> winograd_transform_f(const std::vector<float>& f,
+    int m_value_head_type = SINGLE;
+    bool m_value_head_sai; // was is_multi_komi_net
+    size_t m_residual_blocks = size_t{3};
+    size_t m_channels = size_t{128};
+    size_t m_input_moves = size_t{DEFAULT_INPUT_MOVES};
+    size_t m_input_planes = size_t{DEFAULT_COLOR_INPUT_PLANES};
+    bool m_adv_features = false;
+    bool m_include_color = true;
+    size_t m_policy_outputs = size_t{2};
+    size_t m_val_outputs = size_t{1};
+    size_t m_vbe_outputs = size_t{0};
+    size_t m_val_chans = size_t{256};
+    size_t m_vbe_chans = size_t{0};
+    size_t m_value_head_rets = size_t{1};
+
+  private:
+    int load_v1_network(std::istream &wtfile);
+    int load_network_file(const std::string &filename);
+
+    static std::vector<float> winograd_transform_f(const std::vector<float> &f,
                                                    const int outputs, const int channels);
-    static std::vector<float> zeropad_U(const std::vector<float>& U,
+    static std::vector<float> zeropad_U(const std::vector<float> &U,
                                         const int outputs, const int channels,
                                         const int outputs_pad, const int channels_pad);
-    static void winograd_transform_in(const std::vector<float>& in,
-                                      std::vector<float>& V,
+    static void winograd_transform_in(const std::vector<float> &in,
+                                      std::vector<float> &V,
                                       const int C);
-    static void winograd_transform_out(const std::vector<float>& M,
-                                       std::vector<float>& Y,
+    static void winograd_transform_out(const std::vector<float> &M,
+                                       std::vector<float> &Y,
                                        const int K);
     static void winograd_convolve3(const int outputs,
-                                   const std::vector<float>& input,
-                                   const std::vector<float>& U,
-                                   std::vector<float>& V,
-                                   std::vector<float>& M,
-                                   std::vector<float>& output);
-    static void winograd_sgemm(const std::vector<float>& U,
-                               const std::vector<float>& V,
-                               std::vector<float>& M, const int C, const int K);
-    Netresult get_output_internal(const GameState* const state,
+                                   const std::vector<float> &input,
+                                   const std::vector<float> &U,
+                                   std::vector<float> &V,
+                                   std::vector<float> &M,
+                                   std::vector<float> &output);
+    static void winograd_sgemm(const std::vector<float> &U,
+                               const std::vector<float> &V,
+                               std::vector<float> &M, const int C, const int K);
+    Netresult get_output_internal(const GameState *const state,
                                   const int symmetry, bool selfcheck = false);
-    static void fill_input_plane_pair(const FullBoard& board,
+    static void fill_input_plane_pair(const FullBoard &board,
                                       std::vector<float>::iterator black,
                                       std::vector<float>::iterator white,
                                       const int symmetry);
-<<<<<<< HEAD
-    bool probe_cache(const GameState* const state, Network::Netresult& result);
-    std::unique_ptr<ForwardPipe>&& init_net(int channels,
-                                            std::unique_ptr<ForwardPipe>&& pipe);
+    static void fill_input_plane_advfeat(std::shared_ptr<const KoState> const state,
+                                         std::vector<float>::iterator legal,
+                                         std::vector<float>::iterator atari,
+                                         const int symmetry);
+
+    bool probe_cache(const GameState *const state, Network::Netresult &result);
+    std::unique_ptr<ForwardPipe> &&init_net(int channels,
+                                            std::unique_ptr<ForwardPipe> &&pipe);
 #ifdef USE_HALF
     void select_precision(int channels);
-=======
-    static void fill_input_plane_advfeat(std::shared_ptr<const KoState> const state,
-					 std::vector<net_t>::iterator legal,
-					 std::vector<net_t>::iterator atari,
-					 const int symmetry);
-    static Netresult get_scored_moves_internal(const GameState* const state,
-                                               const int symmetry);
-#if defined(USE_BLAS)
-    static void forward_cpu(const std::vector<float>& input,
-                            std::vector<float>& output_pol,
-                            std::vector<float>& output_val,
-                            std::vector<float>& output_vbe);
-
->>>>>>> 19aa86ff
 #endif
     std::unique_ptr<ForwardPipe> m_forward;
 #ifdef USE_OPENCL_SELFCHECK
-    void compare_net_outputs(const Netresult& data, const Netresult& ref);
+    void compare_net_outputs(const Netresult &data, const Netresult &ref);
     std::unique_ptr<ForwardPipe> m_forward_cpu;
 #endif
 
@@ -229,49 +189,33 @@
     // Residual tower
     std::shared_ptr<ForwardPipeWeights> m_fwd_weights;
 
-<<<<<<< HEAD
     // Policy head
-    std::array<float, OUTPUTS_POLICY> m_bn_pol_w1;
-    std::array<float, OUTPUTS_POLICY> m_bn_pol_w2;
-
-    std::array<float, OUTPUTS_POLICY
-                      * NUM_INTERSECTIONS
-                      * POTENTIAL_MOVES> m_ip_pol_w;
-    std::array<float, POTENTIAL_MOVES> m_ip_pol_b;
-
-    // Value head
-    std::array<float, OUTPUTS_VALUE> m_bn_val_w1;
-    std::array<float, OUTPUTS_VALUE> m_bn_val_w2;
-
-    std::array<float, OUTPUTS_VALUE
-                      * NUM_INTERSECTIONS
-                      * VALUE_LAYER> m_ip1_val_w;
-    std::array<float, VALUE_LAYER> m_ip1_val_b;
-
-    std::array<float, VALUE_LAYER> m_ip2_val_w;
-    std::array<float, 1> m_ip2_val_b;
+    std::vector<float> m_bn_pol_w1; // policy_outputs
+    std::vector<float> m_bn_pol_w2; // policy_outputs
+
+    std::vector<float> m_ip_pol_w; // board_sq*policy_outputs*(board_sq+1)
+    std::vector<float> m_ip_pol_b; // board_sq+1
+
+    // Value head alpha (val=Value ALpha)
+    std::vector<float> m_bn_val_w1; // val_outputs
+    std::vector<float> m_bn_val_w2; // val_outputs
+
+    std::vector<float> m_ip1_val_w; // board_sq*val_outputs*val_chans
+    std::vector<float> m_ip1_val_b; // val_chans
+
+    std::vector<float> m_ip2_val_w; // val_chans (*2 in SINGLE head type)
+    std::vector<float> m_ip2_val_b; // 1 (2 in SINGLE head type)
+
     bool m_value_head_not_stm;
+
+    // Value head beta (vbe=Value BEta)
+    std::vector<float> m_bn_vbe_w1; // vbe_outputs
+    std::vector<float> m_bn_vbe_w2; // vbe_outputs
+
+    std::vector<float> m_ip1_vbe_w; // board_sq*vbe_outputs*vbe_chans
+    std::vector<float> m_ip1_vbe_b; // vbe_chans
+
+    std::vector<float> m_ip2_vbe_w; // vbe_chans
+    std::vector<float> m_ip2_vbe_b; // 1
 };
-=======
-
-struct netarch {
-    int value_head_type = Network::SINGLE;
-    size_t residual_blocks = size_t{3};
-    size_t channels = size_t{128};
-    size_t input_moves = size_t{Network::DEFAULT_INPUT_MOVES};
-    size_t input_planes = size_t{Network::DEFAULT_COLOR_INPUT_PLANES};
-    bool adv_features = false;
-    bool include_color = true;
-    size_t policy_outputs = size_t{2};
-    size_t val_outputs = size_t{1};
-    size_t vbe_outputs = size_t{0};
-    size_t val_chans = size_t{256};
-    size_t vbe_chans = size_t{0};
-    size_t value_head_rets = size_t{1};
-};
-
-extern netarch arch;
-
-
->>>>>>> 19aa86ff
 #endif